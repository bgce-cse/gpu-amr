"""
    struct BuffersFaceIntegral

Stores all temporary buffers needed during face integrals.
Avoids costly re-allocation.
"""
struct BuffersFaceIntegral
    dofsface::Array{Float64,2}
    dofsfaceneigh::Array{Float64,2}
    fluxface::Array{Float64,2}
    fluxfaceneigh::Array{Float64,2}
    numericalflux::Array{Float64,2}
    numericalflux_scaled::Array{Float64,2}

    function BuffersFaceIntegral(basis, ndofs)
        @assert basis.dimensions == 2
        basissize_1d = size(basis, 1)
        basissize_nd = length(basis)
        dofsface = zeros(basissize_1d,ndofs)
        dofsfaceneigh = similar(dofsface)
        fluxface = zeros(basissize_1d * 2,ndofs)
        fluxfaceneigh = similar(fluxface)
        numericalflux = similar(dofsface)
        numericalflux_scaled = similar(numericalflux)

        new(dofsface, dofsfaceneigh, fluxface, fluxfaceneigh, numericalflux, numericalflux_scaled)
    end
end

"""
    rusanov(eq, dofs, dofsneigh, flux, fluxneigh, dx, normalidx, normalsign, numericalflux)

Computes the Rusanov (or local Lax-Friedrichs) numerical flux for degrees of freedom
`dofs`, degrees of freedoms of the neighbor `dofsneigh`, flux `flux`, flux of neighbor
`fluxneigh`, cellsize `dx`.
All quantities are assumed to be represented by a basis on the reference line.
The face is parametrized by a index `normalidx`, where 1 stands for a face in x-direction
and 2 for a face in y-direction.
The sign of the outer normal of the face is given by `normalsign`.

The numerical flux is stored in `numericalflux`.
Method also returns the maximal eigenvalue.
"""
function rusanov(eq, dofs, dofsneigh, flux, fluxneigh, dx, normalidx, normalsign, numericalflux)
    maxeigenval_center = max_eigenval(eq, dofs, normalidx)
    maxeigenval_neigh = max_eigenval(eq, dofsneigh, normalidx)
    maxeigenval = max(maxeigenval_center, maxeigenval_neigh)
    
    #where does normalisgn go (first/second term)?
    #where does dx go?

    first_term = 0.5 .* normalsign .* (flux[normalidx, :] .+ fluxneigh[normalidx, :])
    second_term = 0.5 .* maxeigenval .* (dofs .- dofsneigh)
    
    numericalflux .= dx .* (first_term' .+ second_term)
 
    return maxeigenval
end


"""
    project_to_faces(globals, dofs, flux, dofsface, fluxface, face)

Projects degrees of freedom `dofs` and `flux` to `face`.
Result is stored in `dofsface` and `fluxface`.
Projection matrices are stored in `globals`.
"""
function project_to_faces(globals, dofs, flux, dofsface, fluxface, face)
<<<<<<< HEAD
    
    dofsface .= globals.project_dofs_to_face[face] * dofs
    fluxface .= globals.project_flux_to_face[face] * flux
   
=======
    dofsface .= globals.project_dofs_to_face[face] * dofs
    fluxface .= globals.project_flux_to_face[face] * flux
>>>>>>> 5fa92d03
end

"""
    evaluate_face_integral(eq, globals, buffers, cell, face, celldu)

Computes face integrals for equation `eq`, cell `cell` on face `face`.
Global matrices are passed in `globals`, buffers in `buffers`.
Result is stored in `celldu`.
"""
function evaluate_face_integral(eq, globals, buffers, cell, face, celldu)
    normalidx = globals.normalidxs[face]
    normalsign = globals.normalsigns[face]

    # Compute Riemann solver (in normal)
    buffers.numericalflux .= 0
    maxeigenval = rusanov(eq, buffers.dofsface, buffers.dofsfaceneigh, buffers.fluxface, buffers.fluxfaceneigh, cell.size[1], normalidx, normalsign, buffers.numericalflux)


    celldu .-= buffers.numericalflux

    return maxeigenval

end<|MERGE_RESOLUTION|>--- conflicted
+++ resolved
@@ -66,15 +66,10 @@
 Projection matrices are stored in `globals`.
 """
 function project_to_faces(globals, dofs, flux, dofsface, fluxface, face)
-<<<<<<< HEAD
     
     dofsface .= globals.project_dofs_to_face[face] * dofs
     fluxface .= globals.project_flux_to_face[face] * flux
    
-=======
-    dofsface .= globals.project_dofs_to_face[face] * dofs
-    fluxface .= globals.project_flux_to_face[face] * flux
->>>>>>> 5fa92d03
 end
 
 """
