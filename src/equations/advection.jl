--- conflicted
+++ resolved
@@ -22,11 +22,6 @@
     true
 end
 
-<<<<<<< HEAD
-function evaluate_flux(eq::Advection, celldofs, cellflux) #1x3 2x3
-    velocity = 1.0
-    cellflux .= vcat([velocity .* celldofs for _ in 1:size(cellflux, 1)]...) #check velocity
-=======
 function evaluate_flux(eq::Advection, celldofs, cellflux)
     velocity = 1.0
 
@@ -36,7 +31,6 @@
 
     # stack them so you get (2*order^2, 3)
     cellflux .= vcat(fx, fy)
->>>>>>> 848a93b2
 end
 
 function max_eigenval(eq::Advection, celldata, normalidx)
