--- conflicted
+++ resolved
@@ -343,13 +343,9 @@
                             typename neighbor_variant_t::coarser{
                                                                  neighbor.id,
                                                                  static_cast<typename neighbor_variant_t::fanout_t>(
-<<<<<<< HEAD
-                                    compute_fine_boundary_linear_index(child_multiindex, d.dimension())
-=======
                                     compute_fine_boundary_linear_index(
                                         child_multiindex, d.dimension()
                                     )
->>>>>>> 9698f157
                                 ) }
                         };
                     }
