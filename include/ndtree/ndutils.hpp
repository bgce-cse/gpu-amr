#ifndef AMR_INCLUDED_NDUTILS
#define AMR_INCLUDED_NDUTILS

#include "containers/container_concepts.hpp"
#include "ndconcepts.hpp"
#include "utility/constexpr_functions.hpp"
#include <algorithm>
#include <cassert>
#include <concepts>
#include <type_traits>







namespace amr::ndt::utils
{

    enum class NeighborRelation : uint8_t {
    Sibling,
    ParentNeighbor,
};


template <size_t Fanout, size_t Dim, size_t ND_Fanout>
[[nodiscard]]
consteval auto compute_neighbor_relation_maps()
{

    using neighbor_relation_array_t = std::array<NeighborRelation, 2 * Dim>;
    std::array<neighbor_relation_array_t, ND_Fanout> neighbor_relation_maps{};

    for (std::size_t flat = 0; flat < ND_Fanout; ++flat)
    {
        neighbor_relation_array_t relation_array{};

        // compute multi-index from flat index
        std::array<std::size_t, Dim> coords{};
        std::size_t remainder = flat;
        for (std::size_t d = 0; d < Dim; ++d)
        {
            coords[d] = remainder % Fanout;
            remainder /= Fanout;
        }

        for (std::size_t d = 0; d < Dim; ++d)
        {
            // - direction
            relation_array[2*d] = (coords[d] == 0)
                ? NeighborRelation::ParentNeighbor
                : NeighborRelation::Sibling;

            // + direction
            relation_array[2*d + 1] = (coords[d] == Fanout - 1)
                ? NeighborRelation::ParentNeighbor
                : NeighborRelation::Sibling;
        }

        neighbor_relation_maps[flat] = relation_array;
    }

    return neighbor_relation_maps;
}



[[nodiscard]]
consteval auto subdivisions(
    std::unsigned_integral auto dim,
    std::unsigned_integral auto fanout
) noexcept -> std::common_type_t<decltype(dim), decltype(fanout)>
{
    using return_t = std::common_type_t<decltype(dim), decltype(fanout)>;
    return utility::cx_functions::pow(return_t{ dim }, return_t{ fanout });
}

namespace patches
{

[[nodiscard]]
consteval auto multiples_of(
    std::ranges::input_range auto const& r,
    std::integral auto const             x
) noexcept -> bool
    requires std::convertible_to<
        std::ranges::range_value_t<std::remove_cvref_t<decltype(r)>>,
        std::remove_const_t<decltype(x)>>
{
    return std::ranges::all_of(r, [x](auto const& e) { return (e) % x == 0; });
}

<<<<<<< HEAD
template <containers::concepts::StaticLayout Layout>
[[nodiscard]]
constexpr auto is_halo_cell(
    typename Layout::index_t   linear_index,
    typename Layout::size_type halo_width
) noexcept -> bool
{
    using layout_t                       = Layout;
    using size_type                      = layout_t::size_type;
    static constexpr auto        rank    = layout_t::rank();
    static constexpr auto const& strides = layout_t::strides();
    static constexpr auto const& sizes   = layout_t::sizes();

    assert(linear_index < layout_t::flat_size());

    if (std::is_signed_v<size_type>)
    {
        assert(linear_index >= 0);
    }
    for (auto j = decltype(rank){}; j != rank; ++j)
    {
        const size_type relative_idx = linear_index / strides[j];
        assert(relative_idx < sizes[j]);
        if (relative_idx < halo_width || relative_idx >= sizes[j] - halo_width)
        {
            return true;
        }
        linear_index %= strides[j];
    }
    return false;
}

template <concepts::PatchType Patch>
[[nodiscard]]
consteval auto fragmentation_patch_maps() noexcept -> containers::utils::types::tensor::
    hypercube_t<Patch, Patch::fanout(), Patch::dimension()>
{
    using patch_t                = Patch;
    static constexpr auto fanout = patch_t::fanout();

    using layout_t = typename patch_t::padded_layout_t;
    using index_t  = typename patch_t::index_t;
    using tensor_t = typename patch_t::container_t;
    using patch_shape_t =
        containers::utils::types::tensor::hypercube_t<patch_t, fanout, tensor_t::rank()>;
    patch_shape_t to{};
=======
template <
    std::integral      Index_Type,
    std::integral auto Fanout,
    std::integral auto H,
    std::integral auto N,
    std::integral auto... Ns>
[[nodiscard]]
consteval auto fragmentation_patch_maps(containers::static_layout<H, N, Ns...>) noexcept
    -> containers::utils::types::tensor::hypercube_t<
        containers::static_tensor<Index_Type, 0, N, Ns...>,  // Maps use halo=0
        0,      // ← Add halo parameter for hypercube
        Fanout,
        containers::static_tensor<Index_Type, 0, N, Ns...>::s_rank>
{
    using index_t  = Index_Type;
    using tensor_t = containers::static_tensor<index_t, 0, N, Ns...>;  // Maps don't need halos
    using patch_shape_t =
        containers::utils::types::tensor::hypercube_t<tensor_t, 0, Fanout, tensor_t::s_rank>;
    //                                                        ↑ halo=0 for maps
    patch_shape_t ret{};
>>>>>>> 963d2f0c

    auto                   idx        = typename tensor_t::multi_index_t{};
    static constexpr auto& strides    = layout_t::strides();
    static constexpr auto& data_shape = patch_t::data_layout_t::sizes();
    do
    {
        static constexpr index_t halo_width = patch_t::halo_width();
        const auto               linear_idx = layout_t::linear_index(idx);
        const auto               is_halo = is_halo_cell<layout_t>(linear_idx, halo_width);
        const auto               offset  = is_halo ? index_t{}
                                                   : std::transform_reduce(
                                          std::cbegin(idx),
                                          std::cend(idx),
                                          std::cbegin(strides),
                                          index_t{},
                                          std::plus{},
                                          [](auto const i, auto const s)
                                          {
                                              assert(i >= halo_width);
                                              return ((i - halo_width) / fanout) * s;
                                          }
                                      );
        auto                     out_patch_idx = typename patch_shape_t::multi_index_t{};
        do
        {
<<<<<<< HEAD
            const auto linear_out_idx      = patch_shape_t::linear_index(out_patch_idx);
            const auto base                = is_halo ? index_t{ -(linear_out_idx + 1) }
                                                     : [&out_patch_idx]()
            {
                index_t ret{};
                for (index_t i = 0; i != layout_t::rank(); ++i)
                {
                    assert(data_shape[i] % fanout == 0);
                    ret += (out_patch_idx[i] * (data_shape[i] / fanout) + halo_width) *
                           strides[i];
                }
                return ret;
            }();
            to[linear_out_idx][linear_idx] = offset + base;
=======
            const auto base = std::transform_reduce(
                                  std::cbegin(out_patch_idx),
                                  std::cend(out_patch_idx),
                                  std::cbegin(sized_strides),
                                  index_t{}
                              ) /
                              Fanout;
            ret[out_patch_idx][idx] = offset + base;
>>>>>>> 963d2f0c
        } while (out_patch_idx.increment());
    } while (idx.increment());
    return ret;
}

} // namespace patches

} // namespace amr::ndt::utils

#endif // AMR_INCLUDED_NDUTILS<|MERGE_RESOLUTION|>--- conflicted
+++ resolved
@@ -2,6 +2,8 @@
 #define AMR_INCLUDED_NDUTILS
 
 #include "containers/container_concepts.hpp"
+#include "containers/container_utils.hpp"
+#include "containers/static_tensor.hpp"
 #include "ndconcepts.hpp"
 #include "utility/constexpr_functions.hpp"
 #include <algorithm>
@@ -9,68 +11,13 @@
 #include <concepts>
 #include <type_traits>
 
-
-
-
-
-
-
 namespace amr::ndt::utils
 {
 
-    enum class NeighborRelation : uint8_t {
-    Sibling,
-    ParentNeighbor,
-};
-
-
-template <size_t Fanout, size_t Dim, size_t ND_Fanout>
 [[nodiscard]]
-consteval auto compute_neighbor_relation_maps()
-{
-
-    using neighbor_relation_array_t = std::array<NeighborRelation, 2 * Dim>;
-    std::array<neighbor_relation_array_t, ND_Fanout> neighbor_relation_maps{};
-
-    for (std::size_t flat = 0; flat < ND_Fanout; ++flat)
-    {
-        neighbor_relation_array_t relation_array{};
-
-        // compute multi-index from flat index
-        std::array<std::size_t, Dim> coords{};
-        std::size_t remainder = flat;
-        for (std::size_t d = 0; d < Dim; ++d)
-        {
-            coords[d] = remainder % Fanout;
-            remainder /= Fanout;
-        }
-
-        for (std::size_t d = 0; d < Dim; ++d)
-        {
-            // - direction
-            relation_array[2*d] = (coords[d] == 0)
-                ? NeighborRelation::ParentNeighbor
-                : NeighborRelation::Sibling;
-
-            // + direction
-            relation_array[2*d + 1] = (coords[d] == Fanout - 1)
-                ? NeighborRelation::ParentNeighbor
-                : NeighborRelation::Sibling;
-        }
-
-        neighbor_relation_maps[flat] = relation_array;
-    }
-
-    return neighbor_relation_maps;
-}
-
-
-
-[[nodiscard]]
-consteval auto subdivisions(
-    std::unsigned_integral auto dim,
-    std::unsigned_integral auto fanout
-) noexcept -> std::common_type_t<decltype(dim), decltype(fanout)>
+consteval auto
+    compute_nd_fanout(std::integral auto dim, std::integral auto fanout) noexcept
+    -> std::common_type_t<decltype(dim), decltype(fanout)>
 {
     using return_t = std::common_type_t<decltype(dim), decltype(fanout)>;
     return utility::cx_functions::pow(return_t{ dim }, return_t{ fanout });
@@ -91,19 +38,17 @@
     return std::ranges::all_of(r, [x](auto const& e) { return (e) % x == 0; });
 }
 
-<<<<<<< HEAD
-template <containers::concepts::StaticLayout Layout>
+template <concepts::PatchLayout Layout>
 [[nodiscard]]
-constexpr auto is_halo_cell(
-    typename Layout::index_t   linear_index,
-    typename Layout::size_type halo_width
-) noexcept -> bool
+constexpr auto is_halo_cell(typename Layout::index_t linear_index) noexcept -> bool
 {
-    using layout_t                       = Layout;
-    using size_type                      = layout_t::size_type;
-    static constexpr auto        rank    = layout_t::rank();
-    static constexpr auto const& strides = layout_t::strides();
-    static constexpr auto const& sizes   = layout_t::sizes();
+    using patch_layout_t                    = Layout;
+    using layout_t                          = typename patch_layout_t::padded_layout_t;
+    using size_type                         = layout_t::size_type;
+    static constexpr auto        rank       = layout_t::rank();
+    static constexpr auto const& strides    = layout_t::strides();
+    static constexpr auto const& sizes      = layout_t::sizes();
+    static constexpr size_type   halo_width = patch_layout_t::halo_width();
 
     assert(linear_index < layout_t::flat_size());
 
@@ -124,53 +69,36 @@
     return false;
 }
 
-template <concepts::PatchType Patch>
+template <concepts::PatchLayout Patch_Layout, std::integral auto Fanout>
 [[nodiscard]]
-consteval auto fragmentation_patch_maps() noexcept -> containers::utils::types::tensor::
-    hypercube_t<Patch, Patch::fanout(), Patch::dimension()>
+consteval auto fragmentation_patch_maps() noexcept
+    -> containers::utils::types::tensor::hypercube_t<
+        containers::static_tensor<
+            typename Patch_Layout::index_t,
+            typename Patch_Layout::padded_layout_t>,
+        Fanout,
+        Patch_Layout::dimension()>
 {
-    using patch_t                = Patch;
-    static constexpr auto fanout = patch_t::fanout();
+    using patch_layout_t         = Patch_Layout;
+    static constexpr auto fanout = static_cast<typename patch_layout_t::index_t>(Fanout);
 
-    using layout_t = typename patch_t::padded_layout_t;
-    using index_t  = typename patch_t::index_t;
-    using tensor_t = typename patch_t::container_t;
+    using layout_t = typename patch_layout_t::padded_layout_t;
+    using index_t  = typename patch_layout_t::index_t;
+    using tensor_t = typename containers::static_tensor<index_t, layout_t>;
     using patch_shape_t =
-        containers::utils::types::tensor::hypercube_t<patch_t, fanout, tensor_t::rank()>;
+        containers::utils::types::tensor::hypercube_t<tensor_t, fanout, tensor_t::rank()>;
     patch_shape_t to{};
-=======
-template <
-    std::integral      Index_Type,
-    std::integral auto Fanout,
-    std::integral auto H,
-    std::integral auto N,
-    std::integral auto... Ns>
-[[nodiscard]]
-consteval auto fragmentation_patch_maps(containers::static_layout<H, N, Ns...>) noexcept
-    -> containers::utils::types::tensor::hypercube_t<
-        containers::static_tensor<Index_Type, 0, N, Ns...>,  // Maps use halo=0
-        0,      // ← Add halo parameter for hypercube
-        Fanout,
-        containers::static_tensor<Index_Type, 0, N, Ns...>::s_rank>
-{
-    using index_t  = Index_Type;
-    using tensor_t = containers::static_tensor<index_t, 0, N, Ns...>;  // Maps don't need halos
-    using patch_shape_t =
-        containers::utils::types::tensor::hypercube_t<tensor_t, 0, Fanout, tensor_t::s_rank>;
-    //                                                        ↑ halo=0 for maps
-    patch_shape_t ret{};
->>>>>>> 963d2f0c
 
     auto                   idx        = typename tensor_t::multi_index_t{};
     static constexpr auto& strides    = layout_t::strides();
-    static constexpr auto& data_shape = patch_t::data_layout_t::sizes();
+    static constexpr auto& data_shape = patch_layout_t::data_layout_t::sizes();
     do
     {
-        static constexpr index_t halo_width = patch_t::halo_width();
-        const auto               linear_idx = layout_t::linear_index(idx);
-        const auto               is_halo = is_halo_cell<layout_t>(linear_idx, halo_width);
-        const auto               offset  = is_halo ? index_t{}
-                                                   : std::transform_reduce(
+        static constexpr index_t halo_width    = patch_layout_t::halo_width();
+        const auto               linear_idx    = layout_t::linear_index(idx);
+        const auto               is_halo       = is_halo_cell<patch_layout_t>(linear_idx);
+        const auto               offset        = is_halo ? index_t{}
+                                                         : std::transform_reduce(
                                           std::cbegin(idx),
                                           std::cend(idx),
                                           std::cbegin(strides),
@@ -185,7 +113,6 @@
         auto                     out_patch_idx = typename patch_shape_t::multi_index_t{};
         do
         {
-<<<<<<< HEAD
             const auto linear_out_idx      = patch_shape_t::linear_index(out_patch_idx);
             const auto base                = is_halo ? index_t{ -(linear_out_idx + 1) }
                                                      : [&out_patch_idx]()
@@ -200,19 +127,9 @@
                 return ret;
             }();
             to[linear_out_idx][linear_idx] = offset + base;
-=======
-            const auto base = std::transform_reduce(
-                                  std::cbegin(out_patch_idx),
-                                  std::cend(out_patch_idx),
-                                  std::cbegin(sized_strides),
-                                  index_t{}
-                              ) /
-                              Fanout;
-            ret[out_patch_idx][idx] = offset + base;
->>>>>>> 963d2f0c
         } while (out_patch_idx.increment());
     } while (idx.increment());
-    return ret;
+    return to;
 }
 
 } // namespace patches
