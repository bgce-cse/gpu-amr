--- conflicted
+++ resolved
@@ -139,13 +139,8 @@
 
     template <concepts::TypeMap Map_Type>
     [[nodiscard, gnu::always_inline, gnu::flatten]]
-<<<<<<< HEAD
-    auto get(flat_index_t const& idx
-    ) const noexcept -> const_reference_t<typename Map_Type::type>
-=======
     auto get(flat_index_t const idx) const noexcept
         -> const_reference_t<typename Map_Type::type>
->>>>>>> 8cf04a43
     {
         // assert(idx < m_size);
         return std::get<pointer_t<typename Map_Type::type>>(m_data_buffers)[idx];
@@ -211,19 +206,9 @@
 #endif
     }
 
-<<<<<<< HEAD
+
 
     auto fragment(std::vector<node_index_t>& to_refine)
-=======
-private:
-    [[nodiscard, gnu::always_inline]]
-    auto back_idx() noexcept -> flat_index_t
-    {
-        return m_size - 1;
-    }
-
-    auto append(node_index_t const node_id) noexcept -> void
->>>>>>> 8cf04a43
     {
         sort_buffers();
         std::cout << "[fragment] to_refine vector contains " << to_refine.size() << " entries:\n";
@@ -239,13 +224,7 @@
         }
     }
 
-<<<<<<< HEAD
     auto recombine(const std::vector<node_index_t>& node_ids) -> void
-=======
-    [[nodiscard]]
-    auto find_index(node_index_t const node_id) const noexcept
-        -> std::optional<index_map_iterator_t>
->>>>>>> 8cf04a43
     {
         sort_buffers();
         std::cout << "[recombine] to_coarsen vector contains " << node_ids.size() << " entries:\n";
@@ -257,7 +236,6 @@
                     << " level: " << static_cast<int>(level) << std::endl;
         }
 
-<<<<<<< HEAD
         for (const auto& node_id : node_ids)
         {
             auto [coords, level] = node_index_t::decode(node_id.id());
@@ -273,19 +251,6 @@
 
     auto get_neighbors(node_index_t const& node_id, node_index_directon_t dir)
         -> std::optional<std::vector<node_index_t>>
-=======
-    [[nodiscard]]
-    auto find_index(node_index_t const node_id) noexcept
-        -> std::optional<index_map_const_iterator_t>
-    {
-        const auto it = m_index_map.find(node_id);
-        return it == m_index_map.end() ? std::nullopt : std::optional{ it };
-    }
-
-    // TODO: make private
-public:
-    auto sort_buffers() noexcept -> void
->>>>>>> 8cf04a43
     {
         std::vector<node_index_t> neighbor_vector;
 
@@ -296,15 +261,7 @@
 
         if (!direct_neighbor) // adjacent to boundary case
         {
-<<<<<<< HEAD
             return std::nullopt;
-=======
-            const auto j = m_sort_buffer[i];
-            std::cout << "i: " << i << ", idx: " << m_linear_index_map[i].repr()
-                      << "\nj: " << j << ", idx: " << m_linear_index_map[j].repr()
-                      << '\n';
-            block_swap(i, j);
->>>>>>> 8cf04a43
         }
 
         auto direct_neighbor_it = find_index(direct_neighbor.id());
@@ -315,26 +272,14 @@
             return neighbor_vector;
         }
 
-<<<<<<< HEAD
         auto neighbor_parent = node_index_t::parent_of(direct_neighbor.value());
 
         auto neighbor_parent_it = find_index(neighbor_parent.id());
         if (neighbor_parent_it.has_value()) // neighbor on lower level case
-=======
-private:
-    [[gnu::always_inline, gnu::flatten]]
-    auto block_swap(flat_index_t const i, flat_index_t const j) noexcept -> void
-    {
-        assert(i < m_size);
-        assert(j < m_size);
-        assert(m_linear_index_map[i] != m_linear_index_map[j]);
-        if (i == j)
->>>>>>> 8cf04a43
         {
             neighbor_vector.push_back(neighbor_parent);
             return neighbor_vector;
         }
-<<<<<<< HEAD
 
         typename node_index_t::offset_t offset0, offset1;
         switch (dir)
@@ -368,37 +313,10 @@
             neighbor_vector.push_back(child1);
             return neighbor_vector;
         }
-=======
-        {
-            const auto i_it = m_index_map.find(m_linear_index_map[i]);
-            const auto j_it = m_index_map.find(m_linear_index_map[j]);
-            assert(i_it != m_index_map.end());
-            assert(j_it != m_index_map.end());
-            assert(i_it != j_it);
-            std::swap(i_it->second, j_it->second);
-        }
-        std::swap(m_linear_index_map[i], m_linear_index_map[j]);
-        std::swap(m_refinement_status_buffer[i], m_refinement_status_buffer[j]);
-        std::apply(
-            [i, j](auto&... b) { (void)(std::swap(b[i], b[j]), ...); }, m_data_buffers
-        );
-    }
-
-    [[nodiscard]]
-    auto gather_node(flat_index_t const i) const noexcept -> value_type
-    {
-        return std::apply(
-            [i](auto&&... args)
-            { return value_type(std::forward<decltype(args)>(args)[i]...); },
-            m_data_buffers
-        );
-    }
->>>>>>> 8cf04a43
 
         assert(false && "none of the fours cases in get neighbor was met");
     }
 
-<<<<<<< HEAD
     auto balancing(
     std::vector<node_index_t>& to_refine,
     std::vector<node_index_t>& to_coarsen
@@ -421,14 +339,6 @@
                   << " at level " << (int)level << " coords: (" << coords[0] << ","
                   << coords[1] << ")\n";
         for (auto direction : directions)
-=======
-    auto restrict_nodes(flat_index_t const start_from, flat_index_t const to) noexcept
-        -> void
-    {
-        std::cout << "In restriction from [" << start_from << ", "
-                  << start_from + s_nd_fanout - 1 << "] to " << to << '\n';
-        auto mean = [](auto const data[s_nd_fanout])
->>>>>>> 8cf04a43
         {
             auto neighbor_vector = get_neighbors(cell_id, direction);
             auto neighbor = neighbor_vector[0];
@@ -447,27 +357,11 @@
                     to_refine.push_back(neighbor);
                 }
             }
-<<<<<<< HEAD
         }
     }
 
     // Coarsening balancing
     for (size_t i = 0; i < to_coarsen.size(); i++)
-=======
-            return ret / s_nd_fanout;
-        };
-        std::apply(
-            [start_from, to, &mean](auto&... b)
-            { (void)((b[to] = mean(&(b[start_from]))), ...); },
-            m_data_buffers
-        );
-    }
-
-    auto interpolate_node(
-        flat_index_t const from,
-        flat_index_t const start_to
-    ) const noexcept -> void
->>>>>>> 8cf04a43
     {
         auto parent_id = to_coarsen[i];
         auto [coords, level] = node_index_t::decode(parent_id.id());
@@ -523,81 +417,90 @@
     return m_size - 1;
 }
 
-auto append(node_index_t const& node_id) noexcept -> void
-{
-    m_linear_index_map[m_size] = node_id;
-    m_index_map[node_id]       = m_size;
-    ++m_size;
-}
-
-[[nodiscard]]
-auto find_index(node_index_t const& node_id
-) const noexcept -> std::optional<index_map_iterator_t>
-{
-    const auto it = m_index_map.find(node_id);
-    return it == m_index_map.end() ? std::nullopt : std::optional{ it };
-}
-
-[[nodiscard]]
-auto find_index(node_index_t const& node_id
-) noexcept -> std::optional<index_map_const_iterator_t>
-{
-    const auto it = m_index_map.find(node_id);
-    return it == m_index_map.end() ? std::nullopt : std::optional{ it };
-}
-
-auto sort_buffers() noexcept -> void
-{
-    std::iota(m_sort_buffer, &m_sort_buffer[m_size], 0);
-    std::sort(
-        m_sort_buffer,
-        &m_sort_buffer[m_size],
-        [this](auto const i, auto const j)
-        { return m_linear_index_map[i] < m_linear_index_map[j]; }
-    );
-    std::cout << '\n';
-    for (flat_index_t i = 0; i != back_idx(); ++i)
-    {
-        const auto j = m_sort_buffer[i];
-        std::cout << "i: " << i << ", idx: " << m_linear_index_map[i].id() << "\nj: " << j
-                  << ", idx: " << m_linear_index_map[j].id() << '\n';
-        block_swap(i, j);
-    }
-    for (flat_index_t i = 0; i != m_size; ++i)
-    {
-        assert(m_index_map[m_linear_index_map[i]] == i);
-    }
-}
-
-[[gnu::always_inline, gnu::flatten]]
-auto block_swap(flat_index_t const& i, flat_index_t const& j) noexcept -> void
-{
-    assert(i < m_size);
-    assert(j < m_size);
-    if (i == j)
-    {
-        return;
-    }
-    const auto i_it = find_index(m_linear_index_map[i]);
-    const auto j_it = find_index(m_linear_index_map[j]);
-    assert(i_it.has_value());
-    assert(j_it.has_value());
-    std::swap(m_index_map[i_it.value()->first], m_index_map[j_it.value()->first]);
-    std::swap(m_linear_index_map[i], m_linear_index_map[j]);
-    std::apply(
-        [i, j](auto&... b) { (void)(std::swap(b[i], b[j]), ...); }, m_data_buffers
-    );
-}
-
-[[nodiscard]]
-auto gather_node(flat_index_t const& i) const noexcept -> value_type
-{
-    return std::apply(
-        [i](auto&&... args)
-        { return value_type(std::forward<decltype(args)>(args)[i]...); },
-        m_data_buffers
-    );
-}
+    auto append(node_index_t const node_id) noexcept -> void
+    {
+        m_linear_index_map[m_size] = node_id;
+        m_index_map[node_id]       = m_size;
+        ++m_size;
+    }
+
+    [[nodiscard]]
+    auto find_index(node_index_t const node_id) const noexcept
+        -> std::optional<index_map_iterator_t>
+    {
+        const auto it = m_index_map.find(node_id);
+        return it == m_index_map.end() ? std::nullopt : std::optional{ it };
+    }
+
+    [[nodiscard]]
+    auto find_index(node_index_t const node_id) noexcept
+        -> std::optional<index_map_const_iterator_t>
+    {
+        const auto it = m_index_map.find(node_id);
+        return it == m_index_map.end() ? std::nullopt : std::optional{ it };
+    }
+
+    // TODO: make private
+public:
+    auto sort_buffers() noexcept -> void
+    {
+        std::iota(m_sort_buffer, &m_sort_buffer[m_size], 0);
+        std::sort(
+            m_sort_buffer,
+            &m_sort_buffer[m_size],
+            [this](auto const i, auto const j)
+            { return m_linear_index_map[i] < m_linear_index_map[j]; }
+        );
+        std::cout << '\n';
+        for (flat_index_t i = 0; i != back_idx(); ++i)
+        {
+            const auto j = m_sort_buffer[i];
+            std::cout << "i: " << i << ", idx: " << m_linear_index_map[i].repr()
+                      << "\nj: " << j << ", idx: " << m_linear_index_map[j].repr()
+                      << '\n';
+            block_swap(i, j);
+        }
+        for (flat_index_t i = 0; i != m_size; ++i)
+        {
+            assert(m_index_map[m_linear_index_map[i]] == i);
+        }
+    }
+
+private:
+    [[gnu::always_inline, gnu::flatten]]
+    auto block_swap(flat_index_t const i, flat_index_t const j) noexcept -> void
+    {
+        assert(i < m_size);
+        assert(j < m_size);
+        assert(m_linear_index_map[i] != m_linear_index_map[j]);
+        if (i == j)
+        {
+            return;
+        }
+        {
+            const auto i_it = m_index_map.find(m_linear_index_map[i]);
+            const auto j_it = m_index_map.find(m_linear_index_map[j]);
+            assert(i_it != m_index_map.end());
+            assert(j_it != m_index_map.end());
+            assert(i_it != j_it);
+            std::swap(i_it->second, j_it->second);
+        }
+        std::swap(m_linear_index_map[i], m_linear_index_map[j]);
+        std::swap(m_refinement_status_buffer[i], m_refinement_status_buffer[j]);
+        std::apply(
+            [i, j](auto&... b) { (void)(std::swap(b[i], b[j]), ...); }, m_data_buffers
+        );
+    }
+
+    [[nodiscard]]
+    auto gather_node(flat_index_t const i) const noexcept -> value_type
+    {
+        return std::apply(
+            [i](auto&&... args)
+            { return value_type(std::forward<decltype(args)>(args)[i]...); },
+            m_data_buffers
+        );
+    }
 
 auto scatter_node(value_type const& v, const flat_index_t i) const noexcept -> void
 {
@@ -608,56 +511,50 @@
     );
 }
 
-auto restrict_nodes(flat_index_t const& start_from, flat_index_t const& to) const noexcept
-    -> void
-{
-    std::cout << "In restriction from [" << start_from << ", "
-              << start_from + s_nd_fanout - 1 << "] to " << to << '\n';
-    auto mean = [](auto data[s_nd_fanout])
-    {
-        auto ret = data[0];
-        for (auto i = 1u; i != s_nd_fanout; ++i)
-        {
-            ret += data[i];
-        }
-        return ret / s_nd_fanout;
-    };
-    std::apply(
-        [start_from, to, &mean](auto&... b)
-        { (void)((b[to] = mean(&b[start_from])), ...); },
-        m_data_buffers
-    );
-}
-
-auto interpolate_node(flat_index_t const& from, flat_index_t const& start_to)
-    const noexcept -> void
-{
-    std::cout << "In interpolation from " << from << " to [" << start_to << ", "
-              << start_to + s_nd_fanout - 1 << "]\n";
-    auto const old_node = gather_node(from);
-    std::cout << old_node << '\n';
-    std::apply(
-        [from, start_to](auto&... b)
-        {
-            for (auto i = decltype(s_nd_fanout){}; i != s_nd_fanout; ++i)
-            {
-                (void)((b[start_to + i] =
-                            b[from] * static_cast<value_t<decltype(b)>>(i + 1)),
-                       ...);
+    auto restrict_nodes(flat_index_t const start_from, flat_index_t const to) noexcept
+        -> void
+    {
+        std::cout << "In restriction from [" << start_from << ", "
+                  << start_from + s_nd_fanout - 1 << "] to " << to << '\n';
+        auto mean = [](auto const data[s_nd_fanout])
+        {
+            auto ret = data[0];
+            for (auto i = 1u; i != s_nd_fanout; ++i)
+            {
+                ret += data[i];
             }
-        },
-        m_data_buffers
-    );
-}
-
-<<<<<<< HEAD
-public:
-deconstructed_buffers_t m_data_buffers;
-flat_index_map_t        m_linear_index_map;
-flat_index_array_t      m_sort_buffer;
-index_map_t             m_index_map;
-size_type               m_size;
-=======
+            return ret / s_nd_fanout;
+        };
+        std::apply(
+            [start_from, to, &mean](auto&... b)
+            { (void)((b[to] = mean(&(b[start_from]))), ...); },
+            m_data_buffers
+        );
+    }
+
+    auto interpolate_node(
+        flat_index_t const from,
+        flat_index_t const start_to
+    ) const noexcept -> void
+    {
+        std::cout << "In interpolation from " << from << " to [" << start_to << ", "
+                  << start_to + s_nd_fanout - 1 << "]\n";
+        auto const old_node = gather_node(from);
+        std::cout << old_node << '\n';
+        std::apply(
+            [from, start_to](auto&... b)
+            {
+                for (auto i = decltype(s_nd_fanout){}; i != s_nd_fanout; ++i)
+                {
+                    (void)((b[start_to + i] =
+                                b[from] * static_cast<value_t<decltype(b)>>(i + 1)),
+                           ...);
+                }
+            },
+            m_data_buffers
+        );
+    }
+
     [[nodiscard]]
     auto get_refine_status(flat_index_t const i) const noexcept -> refine_status_t
     {
@@ -691,7 +588,6 @@
     flat_index_array_t         m_sort_buffer;
     flat_refine_status_array_t m_refinement_status_buffer;
     size_type                  m_size;
->>>>>>> 8cf04a43
 };
 
 } // namespace amr::ndt::tree
