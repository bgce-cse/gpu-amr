#ifndef AMR_INCLUDED_PATCH_UTILS
#define AMR_INCLUDED_PATCH_UTILS

#include "containers/container_manipulations.hpp"
#include "containers/container_utils.hpp"
#include "containers/static_tensor.hpp"
#include "ndconcepts.hpp"
#include "ndutils.hpp"
#include "utility/compile_time_utility.hpp"
#include "neighbor.hpp"
#include <algorithm>

namespace amr::ndt::utils
{

namespace patches
{

[[nodiscard]]
consteval auto multiples_of(
    std::ranges::input_range auto const& r,
    std::integral auto const             x
) noexcept -> bool
    requires std::convertible_to<
        std::ranges::range_value_t<std::remove_cvref_t<decltype(r)>>,
        std::remove_const_t<decltype(x)>>
{
    return std::ranges::all_of(r, [x](auto const& e) { return (e) % x == 0; });
}

template <concepts::PatchLayout Layout>
[[nodiscard]]
constexpr auto is_halo_cell(typename Layout::index_t linear_index) noexcept -> bool
{
    using patch_layout_t                    = Layout;
    using layout_t                          = typename patch_layout_t::padded_layout_t;
    using size_type                         = layout_t::size_type;
    static constexpr auto        rank       = layout_t::rank();
    static constexpr auto const& strides    = layout_t::strides();
    static constexpr auto const& sizes      = layout_t::sizes();
    static constexpr size_type   halo_width = patch_layout_t::halo_width();

    assert(linear_index < layout_t::flat_size());
    if (std::is_signed_v<size_type>)
    {
        assert(linear_index >= 0);
    }

    for (auto j = decltype(rank){}; j != rank; ++j)
    {
        const auto relative_idx = static_cast<size_type>(linear_index / strides[j]);
        assert(relative_idx < sizes[j]);
        if (relative_idx < halo_width || relative_idx >= sizes[j] - halo_width)
        {
            return true;
        }
        linear_index %= strides[j];
    }
    return false;
}

template <concepts::PatchLayout Patch_Layout, std::integral auto Fanout>
[[nodiscard]]
consteval auto fragmentation_patch_maps() noexcept
    -> containers::utils::types::tensor::hypercube_t<
        containers::static_tensor<
            typename Patch_Layout::index_t,
            typename Patch_Layout::padded_layout_t>,
        Fanout,
        Patch_Layout::rank()>
{
    using patch_layout_t         = Patch_Layout;
    static constexpr auto fanout = static_cast<typename patch_layout_t::index_t>(Fanout);

    using layout_t = typename patch_layout_t::padded_layout_t;
    using index_t  = typename patch_layout_t::index_t;
    using tensor_t = typename containers::static_tensor<index_t, layout_t>;
    using patch_shape_t =
        containers::utils::types::tensor::hypercube_t<tensor_t, fanout, tensor_t::rank()>;
    patch_shape_t to{};

    static constexpr auto& strides = layout_t::strides();
    // static constexpr auto& patch_shape = layout_t::sizes();
    static constexpr auto& data_shape = patch_layout_t::data_layout_t::sizes();
    auto                   idx        = typename tensor_t::multi_index_t{};
    do
    {
        static constexpr index_t halo_width = patch_layout_t::halo_width();
        const auto               linear_idx = layout_t::linear_index(idx);
        const auto               is_halo    = is_halo_cell<patch_layout_t>(linear_idx);
        const auto               offset        = is_halo 
            ? [&idx]()
            {
                index_t ret{};
                for(index_t i = 0; i != layout_t::rank(); ++i)
                {
                    const auto inc = (idx[i] - halo_width + data_shape[i])
                                   % data_shape[i] + halo_width;
                    ret += inc * strides[i];
                }
                return ret;
            }()
            : std::transform_reduce(
                std::cbegin(idx),
                std::cend(idx),
                std::cbegin(strides),
                index_t{},
                std::plus{},
                [](auto const i, auto const s)
                {
                    assert(i >= halo_width);
                    return ((i - halo_width) / fanout) * s;
                }
            );
        auto out_patch_idx = typename patch_shape_t::multi_index_t{};
        do
        {
            const auto linear_out_idx      = patch_shape_t::linear_index(out_patch_idx);
            const auto base                = is_halo ? index_t{} : [&out_patch_idx]()
            {
                index_t ret{};
                for (index_t i = 0; i != layout_t::rank(); ++i)
                {
                    assert(data_shape[i] % fanout == 0);
                    ret += (out_patch_idx[i] * (data_shape[i] / fanout) + halo_width) *
                           strides[i];
                }
                return ret;
            }();
            to[linear_out_idx][linear_idx] = offset + base;
        } while (out_patch_idx.increment());
    } while (idx.increment());
    return to;
}

namespace detail
{

template <
    concepts::HaloExchangeOperator Halo_Exchange_Operator,
    concepts::Direction auto       D,
    concepts::MapType              T>
constexpr auto halo_apply_section_impl(
    auto&&                                                             tree,
    typename std::remove_cvref_t<decltype(tree)>::linear_index_t const idx,
    typename std::remove_cvref_t<decltype(tree)>::neighbor_linear_index_variant_t const&
        n_idx,
    auto&&... args
) noexcept -> void
    requires concepts::TreeType<std::remove_cvref_t<decltype(tree)>>
{
    using tree_t                = std::remove_cvref_t<decltype(tree)>;
    using n_linear_idx_varant_t = typename tree_t::neighbor_linear_index_variant_t;
    using patch_layout_t        = typename tree_t::patch_layout_t;
    auto& p_i = std::forward<decltype(tree)>(tree).template get_patch<T>(idx);

    std::visit(
        utils::overloads{
            // None impl
            [&p_i, &args...](typename n_linear_idx_varant_t::none const&)
            {
                containers::manipulators::for_each<
                    typename patch_layout_t::template halo_iteration_control_t<D>>(
                    p_i.data(),
                    Halo_Exchange_Operator::boundary,
                    D,
                    std::forward<decltype(args)>(args)...
                );
            },
            // Same impl
            [&tree, &p_i, &args...](typename n_linear_idx_varant_t::same const& neighbor)
            {
                const auto& p_n =
                    std::forward<decltype(tree)>(tree).template get_patch<T>(neighbor.id);

                containers::manipulators::for_each<
                    typename patch_layout_t::template halo_iteration_control_t<D>>(
                    p_i.data(),
                    Halo_Exchange_Operator::same,
                    p_n.data(),
                    D,
                    std::forward<decltype(args)>(args)...
                );
            },
            // Finer impl
            [&tree, &p_i, &n_idx, &args...](
                typename n_linear_idx_varant_t::finer const& neighbor
            )
            {
                using neighbor_t = std::remove_cvref_t<decltype(neighbor)>;
                using patch_t =
                    typename std::remove_cvref_t<decltype(tree)>::template patch_t<T>;

                const auto p_neighbors = utility::compile_time_utility::array_factory<
                    std::reference_wrapper<typename patch_t::container_t>,
                    neighbor_t::num_neighbors()>(
                    [&tree](auto const i, auto const& ids)
                    {
                        return std::ref(
                            std::forward<decltype(tree)>(tree)
                                .template get_patch<T>(ids[i])
                                .data()
                        );
                    },
                    neighbor.ids
                );

                containers::manipulators::for_each<
                    typename patch_layout_t::template halo_iteration_control_t<D>>(
                    p_i.data(),
                    Halo_Exchange_Operator::finer,
                    p_neighbors,
                    D,
                    std::forward<decltype(args)>(args)...
                );
            },
            // Coarser impl
            [&tree,
             &p_i,
             &args...](typename n_linear_idx_varant_t::coarser const& neighbor)
            {
                const auto& p_n =
                    std::forward<decltype(tree)>(tree).template get_patch<T>(neighbor.id);

                containers::manipulators::for_each<
                    typename patch_layout_t::template halo_iteration_control_t<D>>(
                    p_i.data(),
                    Halo_Exchange_Operator::coarser,
                    p_n.data(),
                    D,
                    neighbor.dim_offset,
                    std::forward<decltype(args)>(args)...
                );
            } },
        n_idx.data
    );
}

template <
    concepts::HaloExchangeOperator Halo_Exchange_Operator,
    concepts::Direction auto       D>
constexpr auto halo_apply_unroll_impl(
    auto&&                                                             tree,
    typename std::remove_cvref_t<decltype(tree)>::linear_index_t const idx,
    auto&&... args
) noexcept -> void
    requires concepts::TreeType<std::remove_cvref_t<decltype(tree)>>
{
    if constexpr (D == decltype(D)::sentinel())
    {
    }
    else
    {
        using tree_t      = std::remove_cvref_t<decltype(tree)>;
        using map_types_t = typename tree_t::deconstructed_raw_map_types_t;
        auto const& n_idx = tree.neighbor_linear_index(tree.get_neighbor_at(idx, D));
        [&n_idx]<std::size_t... I>(
            std::index_sequence<I...>, auto&& t, auto i, auto&&... a
        )
        {
            (halo_apply_section_impl<
                 Halo_Exchange_Operator,
                 D,
                 std::tuple_element_t<I, map_types_t>>(
                 std::forward<decltype(t)>(t), i, n_idx, std::forward<decltype(a)>(a)...
             ),
             ...);
        }(std::make_index_sequence<std::tuple_size_v<map_types_t>>{},
          std::forward<decltype(tree)>(tree),
          idx,
          std::forward<decltype(args)>(args)...);

        // Recursive call
        detail::halo_apply_unroll_impl<Halo_Exchange_Operator, decltype(D)::advance(D)>(
            std::forward<decltype(tree)>(tree), idx, std::forward<decltype(args)>(args)...
        );
    }
}

} // namespace detail

template <
    concepts::HaloExchangeOperator Halo_Exchange_Operator,
    concepts::Direction            D_Type>
constexpr auto halo_apply(
    auto&&                                                             tree,
    typename std::remove_cvref_t<decltype(tree)>::linear_index_t const idx,
    auto&&... args
) noexcept -> void
    requires concepts::TreeType<std::remove_cvref_t<decltype(tree)>>
{
    detail::halo_apply_unroll_impl<Halo_Exchange_Operator, D_Type::first()>(
        std::forward<decltype(tree)>(tree), idx, std::forward<decltype(args)>(args)...
    );
}

template <concepts::PatchIndex Patch_Index, concepts::PatchLayout Patch_Layout>
struct halo_exchange_impl_t
{
    using patch_layout_t = Patch_Layout;
    using patch_index_t  = Patch_Index;
    using index_t        = typename patch_layout_t::index_t;

    static constexpr auto s_halo_width = patch_layout_t::halo_width();
    static constexpr auto s_dimension  = patch_layout_t::rank();
    static constexpr auto s_1d_fanout  = patch_index_t::fanout();
    static constexpr auto s_nd_fanout  = patch_index_t::nd_fanout();
    static constexpr auto s_sizes      = patch_layout_t::data_layout_t::sizes();

    struct boundary_t
    {
        static constexpr auto operator()(
            [[maybe_unused]] auto const& p_i,
            [[maybe_unused]] auto const& direction,
            [[maybe_unused]] auto&&... args
        ) noexcept -> void
        {
        }
    };

    struct same_t
    {
        static constexpr auto operator()(
            auto&       self_patch,
            auto const& other_patch,
            auto const& direction,
            auto const& idxs,
            [[maybe_unused]] auto&&... args
        ) noexcept -> void
        {
            using direction_t   = std::remove_cvref_t<decltype(direction)>;
            const auto dim      = direction.dimension();
            const auto positive = direction_t::is_positive(direction);
            [[assume(idxs[dim] >= s_halo_width)]];
            auto from_idxs = idxs;
            from_idxs[dim] +=
                positive ? -index_t{ s_sizes[dim] } : index_t{ s_sizes[dim] };
            self_patch[idxs] = other_patch[from_idxs];
        }
    };

    struct finer_t
    {
        static constexpr auto operator()(
            auto&                                              current_patch,
            std::ranges::contiguous_range auto const&          neighbor_patches,
            auto const&                                        direction,
            auto const&                                        idxs,
            [[maybe_unused]] auto&&... args
        ) noexcept -> void
        {
            using direction_t = std::remove_cvref_t<decltype(direction)>;
<<<<<<< HEAD
            using value_t = std::remove_cvref_t<decltype(current_patch[idxs])>;
            
            const auto dim      = direction.dimension();
            const auto positive = direction_t::is_positive(direction);
            
            // Step 1: Determine which fine patch to read from based on perpendicular coordinates
            auto compute_fine_patch_index = [&]() -> index_t
            {
                index_t patch_linear_idx = 0;
                index_t stride = 1;
                
                for (index_t d = 0; d < s_dimension; ++d)
                {
                    // Determine which section of the boundary we're in for this dimension
                    const auto section_size = s_sizes[d] / s_1d_fanout;
                    const auto section_idx = (idxs[d] - s_halo_width) / section_size;
                    
                    patch_linear_idx += section_idx * stride;
                    stride *= s_1d_fanout;
                }
                return patch_linear_idx;
            };
            
            const auto fine_patch_idx = compute_fine_patch_index();
            auto& fine_patch = neighbor_patches[fine_patch_idx].get();
            
            // Step 2: Compute the base "parent" position in the fine patch (same as same_t)
            auto from_idxs = idxs;
            from_idxs[dim] += positive ? -index_t{s_sizes[dim]} : index_t{s_sizes[dim]};
            
            // Step 3: Compute fanout^dimension child indices relative to from_idxs
            // Each coarse cell at from_idxs corresponds to fanout^dimension fine cells
            // We need to scale from_idxs by fanout to get the base fine position
            auto base_fine_idxs = from_idxs;
            for (index_t d = 0; d < s_dimension; ++d)
            {
                // Map coarse coordinate to fine coordinate
                // from_idxs is in coarse space, multiply by fanout to get fine space
                base_fine_idxs[d] = (from_idxs[d] - s_halo_width) * s_1d_fanout + s_halo_width;
            }
            
            // Step 4: Average over all fanout^dimension fine cells
            value_t sum{};
            constexpr index_t num_fine_cells = []() constexpr {
                index_t count = 1;
                for (index_t d = 0; d < s_dimension; ++d)
                    count *= s_1d_fanout;
                return count;
            }();
            
            // Iterate through all fine cell offsets (this is what you'll replace with your function)
            for (index_t fine_offset = 0; fine_offset < num_fine_cells; ++fine_offset)
            {
                
                // For now, compute multi-dimensional offset from linear offset
                auto fine_cell_idxs = base_fine_idxs;
                index_t remaining = fine_offset;
                for (index_t d = 0; d < s_dimension; ++d)
                {
                    fine_cell_idxs[d] += remaining % s_1d_fanout;
                    remaining /= s_1d_fanout;
                }
                
                sum += fine_patch[fine_cell_idxs];
            }
            
            // Step 5: Store averaged value
            current_patch[idxs] = sum / static_cast<value_t>(num_fine_cells);
=======
            [[maybe_unused]]
            const auto dim = direction.dimension();
            [[maybe_unused]]
            const auto positive = direction_t::is_positive(direction);
            [[maybe_unused]]
            const auto section_size = static_cast<index_t>(s_sizes[dim] / s_1d_fanout);
            [[maybe_unused]]
            const auto section_idx = static_cast<index_t>(idxs[dim] / section_size);
            [[maybe_unused]]
            const auto subsection_idx = idxs[dim] % section_size;
>>>>>>> 9698f157
        }
    };

    struct coarser_t
    {
        static constexpr auto operator()(
            [[maybe_unused]] auto&       self_patch,
            [[maybe_unused]] auto const& other_patch,
            [[maybe_unused]] auto const& direction,
            [[maybe_unused]] auto const& idxs,
            [[maybe_unused]] auto const& dim_offset,
            [[maybe_unused]] auto&&... args
        ) noexcept -> void
        {
            using direction_t = std::remove_cvref_t<decltype(direction)>;
            [[maybe_unused]]
            static constexpr auto sizes = patch_layout_t::data_layout_t::sizes();
            [[maybe_unused]]
            const auto dim = direction.dimension();
            [[maybe_unused]]
            const auto positive = direction_t::is_positive(direction);
        }
    };

    inline static constexpr boundary_t boundary{};
    inline static constexpr same_t     same{};
    inline static constexpr finer_t    finer{};
    inline static constexpr coarser_t  coarser{};
};

} // namespace patches

} // namespace amr::ndt::utils

#endif // AMR_INCLUDED_PATCH_UTILS<|MERGE_RESOLUTION|>--- conflicted
+++ resolved
@@ -350,7 +350,6 @@
         ) noexcept -> void
         {
             using direction_t = std::remove_cvref_t<decltype(direction)>;
-<<<<<<< HEAD
             using value_t = std::remove_cvref_t<decltype(current_patch[idxs])>;
             
             const auto dim      = direction.dimension();
@@ -419,18 +418,6 @@
             
             // Step 5: Store averaged value
             current_patch[idxs] = sum / static_cast<value_t>(num_fine_cells);
-=======
-            [[maybe_unused]]
-            const auto dim = direction.dimension();
-            [[maybe_unused]]
-            const auto positive = direction_t::is_positive(direction);
-            [[maybe_unused]]
-            const auto section_size = static_cast<index_t>(s_sizes[dim] / s_1d_fanout);
-            [[maybe_unused]]
-            const auto section_idx = static_cast<index_t>(idxs[dim] / section_size);
-            [[maybe_unused]]
-            const auto subsection_idx = idxs[dim] % section_size;
->>>>>>> 9698f157
         }
     };
 
