--- conflicted
+++ resolved
@@ -540,13 +540,9 @@
                         {
                             neighbor_patch_index_variant_t new_neighbor{
                                 typename neighbor_patch_index_variant_t::coarser{
-<<<<<<< HEAD
-                                    parent_node_id, static_cast<typename neighbor_patch_index_variant_t::fanout_t>(i) }
-=======
                                                                                  parent_node_id,
                                                                                  static_cast<typename neighbor_patch_index_variant_t::
                                                     fanout_t>(i) }
->>>>>>> 9698f157
                             };
                             m_neighbors[m_index_map.at(neighbor_data.ids[i])]
                                        [opposite_d.index()] = new_neighbor;
