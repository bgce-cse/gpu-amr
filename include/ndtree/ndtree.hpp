#ifndef AMR_INCLUDED_NDTREE
#define AMR_INCLUDED_NDTREE

#include "allocators/free_list_buffer_allocator.hpp"
#include "ndconcepts.hpp"
#include "ndhierarchy.hpp"
#include "utility/compile_time_utility.hpp"
#include "utility/constexpr_functions.hpp"
#include <algorithm>
#include <concepts>
#include <cstdint>
#include <optional>

#ifndef NDEBUG
#    define AMR_NDTREE_CHECKBOUNDS
#endif

namespace amr::ndt::tree
{

template <typename T, concepts::NodeIndex Node_Index>
class ndtree
{
public:
    using value_type                  = T;
    using pointer                     = value_type*;
    using const_pointer               = value_type const*;
    using node_index_t                = Node_Index;
    using node_index_directon_t       = typename node_index_t::direction_t;
    static constexpr auto s_nd_fanout = node_index_t::nd_fanout();

    static_assert(s_nd_fanout > 1);

    static constexpr auto s_block_size = sizeof(value_type) * s_nd_fanout;
    using allocator_t =
        allocator::free_list_buffer_allocator<s_block_size, alignof(value_type)>;

    struct cell_pointer
    {
        struct metadata
        {
            bool alive;
        };

        pointer  ptr;
        metadata data;
    };

    struct block_pointer
    {
        using cell_metadata = typename cell_pointer::metadata;

        struct block_metadata
        {
            constexpr block_metadata(cell_metadata const& init) noexcept
                : cell_data{ utility::compile_time_utility::
                                 array_factory<cell_metadata, s_nd_fanout>(init) }
            {
            }

            [[nodiscard]]
            constexpr auto operator[](std::integral auto const i) const noexcept
                -> cell_metadata
            {
#ifdef AMR_NDTREE_CHECKBOUNDS
                assert_in_bounds(i);
#endif
                return cell_data[i];
            }

            std::array<cell_metadata, s_nd_fanout> cell_data;
        };

        constexpr block_pointer(node_index_t i, pointer p) noexcept
            : id(i)
            , ptr{ p }
            , metadata(cell_metadata{ true })
        {
        }

        node_index_t   id;
        pointer        ptr;
        block_metadata metadata;

        [[nodiscard]]
        constexpr auto operator[](std::integral auto const i) const noexcept
            -> cell_pointer
        {
#ifdef AMR_NDTREE_CHECKBOUNDS
            assert_in_bounds(i);
#endif
            return cell_pointer{ ptr + i, metadata.cell_data[i] };
        }

        constexpr auto operator<(block_pointer const& other) const -> bool
        {
            return id < other.id;
        }

    public:
        constexpr auto kill_cell(std::integral auto const i) noexcept -> void
        {
#ifdef AMR_NDTREE_CHECKBOUNDS
            assert_in_bounds(i);
#endif
            assert(metadata.cell_data[i].alive);
            metadata.cell_data[i].alive = false;
        }

        constexpr auto revive_cell(std::integral auto const i) noexcept -> void
        {
#ifdef AMR_NDTREE_CHECKBOUNDS
            assert_in_bounds(i);
#endif
            assert(!metadata.cell_data[i].alive);
            metadata.cell_data[i].alive = true;
        }

        [[nodiscard]]
        constexpr auto alive_any() const noexcept -> bool
        {
<<<<<<< HEAD
            return std::ranges::any_of(metadata.alive_cells, std::identity{});
=======
            return std::ranges::any_of(
                metadata.cell_data, [](auto const& e) { return e.alive; }
            );
        }

        [[nodiscard]]
        constexpr auto alive_all() const noexcept -> bool
        {
            return std::ranges::all_of(
                metadata.cell_data, [](auto const& e) { return e.alive; }
            );
>>>>>>> ef46c8c1
        }

    private:
#ifdef AMR_NDTREE_CHECKBOUNDS
        static auto assert_in_bounds(std::integral auto const idx) noexcept -> void
        {
            if constexpr (std::is_signed_v<decltype(idx)>)
            {
                assert(idx >= 0);
            }
            assert(idx < s_nd_fanout);
        }
#endif
    };

    using container_t                = std::vector<block_pointer>;
    using container_iterator_t       = typename container_t::iterator;
    using container_const_iterator_t = typename container_t::const_iterator;

public:
    ndtree() noexcept
        : m_allocator()
        , m_blocks()
    {
        const auto p = (pointer)m_allocator.allocate_one();
        m_blocks.emplace_back(node_index_t::root(), p);
    }

    [[nodiscard]]
    auto fragment(node_index_t const& node_id) -> block_pointer
    {
        auto bp = find_block(node_index_t::parent_of(node_id));
        assert(bp.has_value());

        bp.value()->kill_cell(node_index_t::offset_of(node_id));

        /*
         * TODO: Reuse this block if it is not alive anymore
        const auto alive = bp->alive();
        if (alive)
        {
        }
        else
        {

        }
          */
        const auto p      = reinterpret_cast<pointer>(m_allocator.allocate_one());
        const auto new_bp = block_pointer(node_id, p);
        m_blocks.emplace_back(new_bp);
        return new_bp;
    }

    [[nodiscard]]
    auto recombine(node_index_t const& node_id) -> cell_pointer
    {
        auto bp = find_block(node_id);
        assert(bp.has_value());

        auto pbp = find_block(node_index_t::parent_of(node_id));
        assert(pbp.has_value());

        release(bp.value());
        const auto  offset = node_index_t::offset_of(node_id);
        auto const& it     = pbp.value();
        it->revive_cell(offset);
        return it->operator[](offset);
    }

    [[nodiscard]]
    auto get_block(node_index_t const& node_id) const noexcept
        -> std::optional<block_pointer>
    {
        auto bp = find_block(node_id);
        if (!bp.has_value()) return std::nullopt;
        return *bp.value();
    }

    [[nodiscard]]
    auto get_cell(node_index_t const& node_id) const noexcept
        -> std::optional<block_pointer>
    {
        const auto parent = node_index_t::parent_of(node_id);
        const auto offset = node_index_t::offset_of(node_id);
        auto       bp     = find_block(parent);
        if (!bp.has_value()) return std::nullopt;
        return bp.value()->operator[](offset);
    }

    [[nodiscard]]
    auto blocks() const noexcept -> container_t const&
    {
        return m_blocks;
    }

private:
    [[nodiscard]]
    auto find_block(node_index_t const& node_id) const noexcept
        -> std::optional<container_const_iterator_t>
    {
        auto it = std::ranges::find_if(
            m_blocks, [&id = node_id](auto const& e) { return e.id == id; }
        );
        return it == m_blocks.end() ? std::nullopt : std::optional{ it };
    }

    [[nodiscard]]
    auto find_block(node_index_t const& node_id) noexcept
        -> std::optional<container_iterator_t>
    {
        auto it = std::ranges::find_if(
            m_blocks, [&id = node_id](auto const& e) { return e.id == id; }
        );
        return it == m_blocks.end() ? std::nullopt : std::optional{ it };
    }

    auto release(container_iterator_t const& bp) noexcept -> void
    {
        auto p = bp->ptr;
        for (auto i = decltype(s_nd_fanout){}; i != s_nd_fanout; ++i)
        {
            //(p[i]).~();
        }
        m_allocator.deallocate_one(reinterpret_cast<std::byte*>(p));
        m_blocks.erase(bp);
    }

private:
    allocator_t m_allocator;
    container_t m_blocks;
};

} // namespace amr::ndt::tree

#endif // AMR_INCLUDED_NDT_TREE<|MERGE_RESOLUTION|>--- conflicted
+++ resolved
@@ -119,9 +119,6 @@
         [[nodiscard]]
         constexpr auto alive_any() const noexcept -> bool
         {
-<<<<<<< HEAD
-            return std::ranges::any_of(metadata.alive_cells, std::identity{});
-=======
             return std::ranges::any_of(
                 metadata.cell_data, [](auto const& e) { return e.alive; }
             );
@@ -133,7 +130,6 @@
             return std::ranges::all_of(
                 metadata.cell_data, [](auto const& e) { return e.alive; }
             );
->>>>>>> ef46c8c1
         }
 
     private:
