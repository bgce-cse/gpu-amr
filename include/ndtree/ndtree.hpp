#ifndef AMR_INCLUDED_NDTREE
#define AMR_INCLUDED_NDTREE

#include "ndconcepts.hpp"
#include "ndhierarchy.hpp"
#include "ndtype_traits.hpp"
#include "ndutils.hpp"
#include "patch.hpp"
#include "patch_layout.hpp"
#include "utility/compile_time_utility.hpp"
#include "utility/constexpr_functions.hpp"
#include <algorithm>
#include <cassert>
#include <concepts>
#include <cstdint>
#include <cstdlib>
#include <numeric>
#include <system_error>
#include <tuple>
#include <type_traits>
#include <unordered_map>
#include <utility>

#ifndef NDEBUG
#    define AMR_NDTREE_CHECKBOUNDS
#    define AMR_NDTREE_ENABLE_CHECKS
// #    define AMR_NDTREE_DEBUG_PRINT_NEIGHBOURS
// #    define AMR_NDTREE_DEBUG_PRINT_BALANCING
#endif

namespace amr::ndt::tree
{

template <
    concepts::DeconstructibleType T,
    concepts::PatchIndex          Patch_Index,
    concepts::PatchLayout         Patch_Layout>
class ndtree
{
public:
    using map_type               = T;
    using size_type              = std::size_t;
    using patch_index_t          = Patch_Index;
    using patch_index_directon_t = typename patch_index_t::direction_t;
    using linear_index_t         = size_type;
    using patch_layout_t         = Patch_Layout;

private:
    static constexpr size_type s_halo_width = patch_layout_t::halo_width();
    static constexpr size_type s_1d_fanout  = patch_index_t::fanout();
    static constexpr size_type s_nd_fanout  = patch_index_t::nd_fanout();
    static constexpr size_type s_dimension  = patch_layout_t::dimension();

    static_assert(s_1d_fanout > 1);
    static_assert(s_nd_fanout > 1);
    static_assert(
        utils::patches::multiples_of(patch_layout_t::data_layout_t::sizes(), s_1d_fanout),
        "All patch dimensions must be multiples of the fanout"
    );

    template <typename Type>
    using value_t = std::remove_pointer_t<std::remove_cvref_t<Type>>;
    template <typename Type>
    using unwrap_value_t = value_t<typename Type::value_type>;
    template <typename Type>
    using pointer_t = Type*;
    template <typename Type>
    using const_pointer_t = Type const*;
    template <typename Type>
    using reference_t = Type&;
    template <typename Type>
    using const_reference_t = Type const&;

    template <typename Map_Type>
    using patch_t = patches::patch<typename Map_Type::type, patch_layout_t>;

    using deconstructed_raw_types_map_t = typename T::deconstructed_types_map_t;
    static_assert(concepts::detail::type_map_tuple_impl<deconstructed_raw_types_map_t>);
    using deconstructed_patch_types_map_t =
        type_traits::tuple_type_apply_t<patch_t, deconstructed_raw_types_map_t>;

    using deconstructed_buffers_t =
        type_traits::tuple_type_apply_t<pointer_t, deconstructed_patch_types_map_t>;
    using deconstructed_types_t =
        type_traits::tuple_type_apply_t<value_t, deconstructed_patch_types_map_t>;

public:
    enum struct RefinementStatus : std::int8_t
    {
        Stable  = 0,
        Refine  = 1,
        Coarsen = 2,
    };
    using refine_status_t = RefinementStatus;

    using linear_index_map_t         = pointer_t<patch_index_t>;
    using linear_index_array_t       = pointer_t<linear_index_t>;
    using flat_refine_status_array_t = pointer_t<refine_status_t>;
    using index_map_t                = std::unordered_map<patch_index_t, linear_index_t>;
    using index_map_iterator_t       = typename index_map_t::iterator;
    using index_map_const_iterator_t = typename index_map_t::const_iterator;

    

private:
    static constexpr auto s_fragmentation_patch_maps =
        amr::ndt::utils::patches::fragmentation_patch_maps<patch_layout_t, s_1d_fanout>();

public:
    [[nodiscard]]
    static constexpr auto dimension() noexcept -> auto const&
    {
        return s_dimension;
    }

    [[nodiscard]]
    static constexpr auto nd_fanout() noexcept -> auto const&
    {
        return s_nd_fanout;
    }

public:
    ndtree(size_type size) noexcept
        : m_size{}

    {
        std::apply(
            [size](auto&... b)
            {
                ((void)(b = (pointer_t<unwrap_value_t<decltype(b)>>)
                            std::malloc(size * sizeof(unwrap_value_t<decltype(b)>))),
                 ...);
            },
            m_data_buffers
        );
        m_linear_index_map =
            (pointer_t<patch_index_t>)std::malloc(size * sizeof(patch_index_t));
        m_reorder_buffer =
            (pointer_t<linear_index_t>)std::malloc(size * sizeof(linear_index_t));
        m_refine_status_buffer =
            (pointer_t<refine_status_t>)std::malloc(size * sizeof(refine_status_t));
        std::iota(m_reorder_buffer, &m_reorder_buffer[size], 0);

        // m_neighbors = (neighbor_buffer_t)std::malloc(size * sizeof(neighbor_variant));

        // neighbor_array_t root_neighbor_array{};
        append(patch_index_t::root());
    }

    ~ndtree() noexcept
    {
        std::free(m_refine_status_buffer);
        std::free(m_reorder_buffer);
        std::free(m_linear_index_map);
        // std::free(m_neighbors);
        std::apply([](auto&... b) { ((void)std::free(b), ...); }, m_data_buffers);
    }

public:
    [[nodiscard]]
    auto size() const noexcept -> size_type
    {
        return m_size;
    }

    template <concepts::TypeMap Map_Type>
    [[nodiscard, gnu::always_inline, gnu::flatten]]
    auto get(linear_index_t const idx) noexcept -> reference_t<typename Map_Type::type>
    {
        assert(idx < m_size);
        return std::get<Map_Type::index()>(m_data_buffers)[idx];
    }

    template <concepts::TypeMap Map_Type>
    [[nodiscard, gnu::always_inline, gnu::flatten]]
    auto get(linear_index_t const idx) const noexcept
        -> const_reference_t<typename Map_Type::type>
    {
        assert(idx < m_size);
        return std::get<Map_Type::index()>(m_data_buffers)[idx];
    }

    template <concepts::TypeMap Map_Type>
    [[nodiscard, gnu::always_inline, gnu::flatten]]
    auto get_patch(linear_index_t const patch_idx) noexcept -> patch_t<Map_Type>&
    {
        return const_cast<patch_t<Map_Type>&>(
            std::as_const(*this).template get_patch<Map_Type>(patch_idx)
        );
    }

    template <concepts::TypeMap Map_Type>
    [[nodiscard, gnu::always_inline, gnu::flatten]]
    auto get_patch(linear_index_t const patch_idx) const noexcept
        -> patch_t<Map_Type> const&
    {
        assert(patch_idx < m_size);
        return std::get<Map_Type::index()>(m_data_buffers)[patch_idx];
    }

    auto fragment(patch_index_t const node_id) -> void
    {
        const auto it = find_index(node_id);
        assert(it.has_value());
        auto const start_to = m_size * patch_layout_t::flat_size();
        for (size_type i = 0; i != s_nd_fanout; ++i)
        {
            auto child_id = patch_index_t::child_of(
                node_id, static_cast<typename patch_index_t::offset_t>(i)
            );
            assert(!find_index(child_id).has_value());
            // neighbor_array_t neighbor_array = compute_child_neighbors(node_id, i);
            append(child_id);
            assert(m_index_map[child_id] == back_idx());
            assert(m_linear_index_map[back_idx()] == child_id);
        }
        // for (size_type i = 0; i != s_nd_fanout; ++i)
        // {
        //     auto child_id = patch_index_t::child_of(node_id, i);
        //     enforce_symmetric_neighbors(child_id, m_neighbors[m_index_map[child_id]]);
        // }

        const auto from = it.value()->second * patch_layout_t::flat_size();
        interpolate_patch(from, start_to);
        m_index_map.erase(it.value());
#ifdef AMR_NDTREE_ENABLE_CHECKS
        check_index_map();
#endif
    }

    auto recombine(patch_index_t const parent_node_id) -> void
    {
        assert(!find_index(parent_node_id).has_value());

        const auto child_0    = patch_index_t::child_of(parent_node_id, 0);
        const auto child_0_it = find_index(child_0);
        assert(child_0_it.has_value());

        const auto       start = child_0_it.value()->second * patch_layout_t::flat_size();
        auto const       to    = m_size * patch_layout_t::flat_size();
        // neighbor_array_t neighbor_array = compute_parent_neighbors(child_0);

        append(parent_node_id);
        assert(m_linear_index_map[back_idx()] == parent_node_id);
        restrict_patches(start, to);
        for (typename patch_index_t::offset_t i = 0; i != s_nd_fanout; ++i)
        {
            const auto child_i    = patch_index_t::child_of(parent_node_id, i);
            auto       child_i_it = find_index(child_i);
            assert(child_i_it.has_value());
            // assert(child_i_it.value()->second == start + i);
            m_index_map.erase(child_i_it.value());
        }

        // enforce_symmetric_neighbors(
        //     parent_node_id, m_neighbors[m_index_map[parent_node_id]]
        // );
    }

    auto fragment() -> void
    {
        assert(is_sorted());
        for (auto i = m_to_refine.size(); i > 0; --i)
        {
            fragment(m_to_refine[i - 1]);
        }
        sort_buffers();
        assert(is_sorted());
    }

    auto recombine() -> void
    {
        assert(is_sorted());
        for (const auto& node_id : m_to_coarsen)
        {
            recombine(node_id);
        }
        sort_buffers();
        assert(is_sorted());
    }

    template <typename Fn>
    auto update_refine_flags(Fn&& fn) noexcept(
        noexcept(fn(std::declval<linear_index_t&>()))
    )
    {
        for (linear_index_t i = 0; i < m_size; ++i)
        {
            m_refine_status_buffer[i] = fn(m_linear_index_map[i]);
        }
    }

    auto apply_refine_coarsen() -> void
    {
        m_to_refine.clear();
        m_to_coarsen.clear();
        std::vector<patch_index_t> parent_patch_idx;
        for (linear_index_t i = 0; i < m_size; ++i)
        {
            const auto node_id = m_linear_index_map[i];
            if (node_id.id() == 0)
            {
                continue;
            }
            const auto parent_id = patch_index_t::parent_of(node_id);
            parent_patch_idx.push_back(parent_id);
        }
        std::sort(parent_patch_idx.begin(), parent_patch_idx.end());
        parent_patch_idx.erase(
            std::unique(parent_patch_idx.begin(), parent_patch_idx.end()),
            parent_patch_idx.end()
        );

        for (linear_index_t i = 0; i < m_size; ++i)
        {
            if (is_refine_elegible(i))
            {
                const auto node_id = m_linear_index_map[i];
                m_to_refine.push_back(node_id);
            }
        }
        for (auto parent_id : parent_patch_idx)
        {
            if (is_coarsen_elegible(parent_id))
            {
                m_to_coarsen.push_back(parent_id.id());
            }
        }
    }

    auto get_neighbors(patch_index_t const& node_id, patch_index_directon_t dir)
        -> std::optional<std::vector<patch_index_t>>
    {
        std::vector<patch_index_t> neighbor_vector;

        auto cell_it = find_index(node_id);
        assert(cell_it.has_value() && "[get_neighbors] this cell cannot be found");

#ifdef AMR_NDTREE_DEBUG_PRINT_NEIGHBOURS
        std::cout << "[get_neighbors] node_id: " << node_id.id() << " dir: " << int(dir)
                  << "\n";
#endif

        auto direct_neighbor = patch_index_t::neighbour_at(node_id, dir);

        if (!direct_neighbor) // adjacent to boundary case
        {
#ifdef AMR_NDTREE_DEBUG_PRINT_NEIGHBOURS
            std::cout << "  [get_neighbors] No direct neighbor (boundary case)\n";
#endif
            return std::nullopt;
        }

#ifdef AMR_NDTREE_DEBUG_PRINT_NEIGHBOURS
        std::cout << "  [get_neighbors] Direct neighbor candidate: "
                  << direct_neighbor.value().id() << "\n";
#endif
        auto direct_neighbor_it = find_index(direct_neighbor.value().id());

        if (direct_neighbor_it.has_value()) // neighbor on same level case
        {
#ifdef AMR_NDTREE_DEBUG_PRINT_NEIGHBOURS
            std::cout << "  [get_neighbors] Found neighbor on same level: "
                      << direct_neighbor.value().id() << "\n";
#endif
            neighbor_vector.push_back(direct_neighbor.value());
            return neighbor_vector;
        }

        auto neighbor_parent = patch_index_t::parent_of(direct_neighbor.value());
#ifdef AMR_NDTREE_DEBUG_PRINT_NEIGHBOURS
        std::cout << "  [get_neighbors] Checking parent of direct neighbor: "
                  << neighbor_parent.id() << "\n";
#endif
        auto neighbor_parent_it = find_index(neighbor_parent.id());
        if (neighbor_parent_it.has_value()) // neighbor on lower level case
        {
#ifdef AMR_NDTREE_DEBUG_PRINT_NEIGHBOURS
            std::cout << "  [get_neighbors] Found neighbor on lower level (parent): "
                      << neighbor_parent.id() << "\n";
#endif
            neighbor_vector.push_back(neighbor_parent);
            return neighbor_vector;
        }

        typename patch_index_t::offset_t offset0, offset1;
        switch (dir)
        {
            case patch_index_directon_t::left:
                offset0 = 1;
                offset1 = 3;
                break;
            case patch_index_directon_t::right:
                offset0 = 0;
                offset1 = 2;
                break;
            case patch_index_directon_t::bottom:
                offset0 = 0;
                offset1 = 1;
                break;
            case patch_index_directon_t::top:
                offset0 = 2;
                offset1 = 3;
                break;
            default: break;
        }
        auto child0 = patch_index_t::child_of(direct_neighbor.value(), offset0);
        auto child1 = patch_index_t::child_of(direct_neighbor.value(), offset1);
#ifdef AMR_NDTREE_DEBUG_PRINT_NEIGHBOURS
        std::cout << "  [get_neighbors] Checking children of direct neighbor: "
                  << child0.id() << ", " << child1.id() << "\n";
#endif
        auto child_0_it = find_index(child0.id());
        auto child_1_it = find_index(child1.id());

        if (child_0_it.has_value() && child_1_it.has_value())
        {
#ifdef AMR_NDTREE_DEBUG_PRINT_NEIGHBOURS
            std::cout << "  [get_neighbors] Found neighbor children: " << child0.id()
                      << ", " << child1.id() << "\n";
#endif
            neighbor_vector.push_back(child0);
            neighbor_vector.push_back(child1);
            return neighbor_vector;
        }

#ifdef AMR_NDTREE_DEBUG_PRINT_NEIGHBOURS
        std::cout << "  [get_neighbors] No neighbor found (unexpected case)\n";
#endif
        assert(false && "none of the four cases in get neighbor was met");
    }

    auto balancing()
    {
        constexpr patch_index_directon_t directions[] = {
            patch_index_directon_t::left,
            patch_index_directon_t::right,
            patch_index_directon_t::top,
            patch_index_directon_t::bottom
        };

        // Refinement balancing
        for (size_t i = 0; i < m_to_refine.size(); i++)
        {
            auto cell_id         = m_to_refine[i];
            auto [coords, level] = patch_index_t::decode(cell_id.id());
#ifdef AMR_NDTREE_DEBUG_PRINT_BALANCING
            std::cout << "[balancing] Refinement  Checking cell " << cell_id.id()
                      << " at level " << (int)level << " coords: (" << coords[0] << ","
                      << coords[1] << ")\n";
#endif
            for (auto direction : directions)
            {
                auto neighbor_opt = get_neighbors(cell_id, direction);
                if (!neighbor_opt.has_value())
                {
#ifdef AMR_NDTREE_DEBUG_PRINT_BALANCING
                    std::cout << "boundary in this direction " << std::endl;
#endif
                    continue;
                }
                for (const auto& neighbor : neighbor_opt.value())
                {
                    auto [__, level_bp_neighbor] = patch_index_t::decode(neighbor.id());

                    if (level_bp_neighbor < level)
                    {
#ifdef AMR_NDTREE_DEBUG_PRINT_BALANCING
                        std::cout << "    [balancing] Balancing violation! Refining "
                                     "neighbor cell "
                                  << neighbor.id() << "\n";
#endif
                        if (std::find_if(
                                m_to_refine.begin(),
                                m_to_refine.end(),
                                [&](const patch_index_t& n)
                                { return n.id() == neighbor.id(); }
                            ) == m_to_refine.end())
                        {
                            m_to_refine.push_back(neighbor);
                        }
                    }
                }
            }
        }

        // Coarsening balancing
        std::vector<patch_index_t> blocks_to_remove;
        for (size_t i = 0; i < m_to_coarsen.size(); i++)
        {
            auto parent_id       = m_to_coarsen[i];
            auto [coords, level] = patch_index_t::decode(parent_id.id());
#ifdef AMR_NDTREE_DEBUG_PRINT_BALANCING
            std::cout << "[balancing] Coarsening Checking parent " << parent_id.id()
                      << " at level " << (int)level << " coords: (" << coords[0] << ","
                      << coords[1] << ")\n";
#endif

            for (auto direction : directions)
            {
                // For each direction, check the two children on the face
                typename patch_index_t::offset_t offset0 = 0, offset1 = 0;
                switch (direction)
                {
                    case patch_index_directon_t::left:
                        offset0 = 0;
                        offset1 = 2;
                        break;
                    case patch_index_directon_t::right:
                        offset0 = 1;
                        offset1 = 3;
                        break;
                    case patch_index_directon_t::bottom:
                        offset0 = 2;
                        offset1 = 3;
                        break;
                    case patch_index_directon_t::top:
                        offset0 = 0;
                        offset1 = 1;
                        break;
                    default: break;
                }
                std::vector<typename patch_index_t::offset_t> offsets = { offset0,
                                                                          offset1 };
                for (auto offset : offsets)
                {
                    auto child_cell = patch_index_t::child_of(parent_id.id(), offset);
                    [[maybe_unused]] auto [child_coords, child_level] =
                        patch_index_t::decode(child_cell.id());
#ifdef AMR_NDTREE_DEBUG_PRINT_BALANCING
                    std::cout << "  [coarsen] Checking child " << child_cell.id()
                              << " (offset " << int(offset) << ") at level "
                              << int(child_level) << " coords: (" << child_coords[0]
                              << "," << child_coords[1] << ")\n";
#endif

                    auto result = get_neighbors(child_cell, direction);
                    if (!result)
                    {
#ifdef AMR_NDTREE_DEBUG_PRINT_BALANCING
                        std::cout << "    [coarsen] No neighbor in direction "
                                  << int(direction) << "\n";
#endif
                        continue;
                    }
                    for (const auto& neighbor_id : *result)
                    {
                        auto [__, neighbor_id_level] =
                            patch_index_t::decode(neighbor_id.id());
                        auto iterator = std::find_if(
                            m_to_refine.begin(),
                            m_to_refine.end(),
                            [&](const patch_index_t& n)
                            { return n.id() == neighbor_id.id(); }
                        );
                        if (iterator != m_to_refine.end()) // this is untested...
                        {
                            neighbor_id_level++;
                        }
#ifdef AMR_NDTREE_DEBUG_PRINT_BALANCING
                        std::cout << "    [coarsen] Neighbor " << neighbor_id.id()
                                  << " at level " << int(neighbor_id_level) << "\n";
#endif
                        if (neighbor_id_level > level + 1)
                        {
#ifdef AMR_NDTREE_DEBUG_PRINT_BALANCING
                            std::cout
                                << "    [balancing] Balancing violation! removing this "
                                   "block from coarsening: parent "
                                << parent_id.id() << " (neighbor " << neighbor_id.id()
                                << " is finer)\n";
#endif
                            blocks_to_remove.push_back(parent_id);
                            break;
                        }
                    }
                }
            }
        }
        for (const auto& id : blocks_to_remove)
        {
            m_to_coarsen.erase(
                std::remove(m_to_coarsen.begin(), m_to_coarsen.end(), id),
                m_to_coarsen.end()
            );
        }
    }

public:
    template <typename Fn>
    auto reconstruct_tree(Fn&& fn) noexcept(noexcept(fn(std::declval<linear_index_t&>())))
    {
        update_refine_flags(fn);
        apply_refine_coarsen();
        balancing();
        fragment();
        recombine();
    }

    [[nodiscard]]
    auto get_node_index_at(linear_index_t idx) const noexcept -> patch_index_t
    {
        assert(idx < m_size && "Index out of bounds in node_index_at()");
        return m_linear_index_map[idx];
    }

private:
    [[nodiscard, gnu::always_inline]]
    auto back_idx() noexcept -> linear_index_t
    {
        return m_size - 1;
    }

    auto append(patch_index_t const node_id) noexcept
        -> void
    {
        m_linear_index_map[m_size] = node_id;
        m_index_map[node_id]       = m_size;
        // m_neighbors[m_size]        = neighbor_array;
        ++m_size;
    }

    [[nodiscard]]
    auto find_index(patch_index_t const node_id) const noexcept
        -> std::optional<index_map_const_iterator_t>
    {
        const auto it = m_index_map.find(node_id);
        return it == m_index_map.end() ? std::nullopt : std::optional{ it };
    }

    [[nodiscard]]
    auto find_index(patch_index_t const node_id) noexcept
        -> std::optional<index_map_iterator_t>
    {
        const auto it = m_index_map.find(node_id);
        return it == m_index_map.end() ? std::nullopt : std::optional{ it };
    }

    // TODO: make private
public:
    auto sort_buffers() noexcept -> void
    {
        compact();
        std::sort(
            m_reorder_buffer,
            &m_reorder_buffer[m_size],
            [this](auto const i, auto const j)
            { return m_linear_index_map[i] < m_linear_index_map[j]; }
        );

        linear_index_t   backup_start_pos;
        patch_index_t    backup_node_index;
        refine_status_t  backup_refine_status;
        // neighbor_array_t backup_neighbors;

        // NEW: Backup buffer for entire patches instead of single elements
        using backup_patch_t =
            std::array<deconstructed_types_t, patch_layout_t::flat_size()>;
        backup_patch_t backup_patch;

        for (linear_index_t i = 0; i != back_idx();)
        {
            auto src = m_reorder_buffer[i];
            if (i == src)
            {
                ++i;
                continue;
            }

            backup_start_pos     = i;
            backup_node_index    = m_linear_index_map[i];
            backup_refine_status = m_refine_status_buffer[i];
            // backup_neighbors     = m_neighbors[i];

            // Backup entire patch
            auto patch_i_start = i * patch_layout_t::flat_size();
            [this,
             &backup_patch,
             patch_i_start]<std::size_t... I>(std::index_sequence<I...>)
            {
                for (size_t k = 0; k < patch_layout_t::flat_size(); k++)
                {
                    ((void)(std::get<I>(backup_patch[k]) =
                                std::get<I>(m_data_buffers)[patch_i_start + k]),
                     ...);
                }
            }(std::make_index_sequence<std::tuple_size_v<deconstructed_buffers_t>>{});

            auto dst = i;
            do
            {
                m_linear_index_map[dst]     = m_linear_index_map[src];
                m_refine_status_buffer[dst] = m_refine_status_buffer[src];
                // m_neighbors[dst]            = m_neighbors[src];

                // Copy entire patches instead of single elements
                auto patch_src_start = src * patch_layout_t::flat_size();
                auto patch_dst_start = dst * patch_layout_t::flat_size();

                std::apply(
                    [patch_src_start, patch_dst_start](auto&... b)
                    {
                        for (size_t k = 0; k < patch_layout_t::flat_size(); k++)
                        {
                            ((b[patch_dst_start + k] = b[patch_src_start + k]), ...);
                        }
                    },
                    m_data_buffers
                );

                m_index_map[m_linear_index_map[dst]] = dst;
                m_reorder_buffer[dst]                = dst;
                dst                                  = src;
                src                                  = m_reorder_buffer[src];
                assert(src != dst);
            } while (src != backup_start_pos);

            m_linear_index_map[dst]     = backup_node_index;
            m_refine_status_buffer[dst] = backup_refine_status;
            // m_neighbors[dst]            = backup_neighbors;

            // Restore backed up patch
            auto patch_dst_start = dst * patch_layout_t::flat_size();
            [this,
             &backup_patch,
             patch_dst_start]<std::size_t... I>(std::index_sequence<I...>)
            {
                for (size_t k = 0; k < patch_layout_t::flat_size(); k++)
                {
                    ((void)(std::get<I>(m_data_buffers)[patch_dst_start + k] =
                                std::get<I>(backup_patch[k])),
                     ...);
                }
            }(std::make_index_sequence<std::tuple_size_v<deconstructed_buffers_t>>{});

            m_index_map[backup_node_index] = dst;
            m_reorder_buffer[dst]          = dst;
        }
        assert(is_sorted());
        assert(std::ranges::is_sorted(m_reorder_buffer, &m_reorder_buffer[m_size]));
    }

public:
    [[nodiscard]]
    auto gather_node(linear_index_t const i) const noexcept -> map_type

    {
        return std::apply(
            [i](auto&&... args)
            { return map_type(std::forward<decltype(args)>(args)[i]...); },
            m_data_buffers
        );
    }

    auto scatter_node(map_type const& v, const linear_index_t i) const noexcept -> void
    {
        [this, &v, i]<std::size_t... I>(std::index_sequence<I...>)
        {
            ((void)(std::get<I>(m_data_buffers)[i] = std::get<I>(v.data_tuple()).value),
             ...);
        }(std::make_index_sequence<std::tuple_size_v<deconstructed_buffers_t>>{});
    }

    auto restrict_patches(
        linear_index_t const start_from,
        linear_index_t const to
    ) noexcept -> void
    {
        static constexpr auto patch_size = patch_layout_t::flat_size();
        for (size_type patch_idx = 0; patch_idx != s_nd_fanout; ++patch_idx)
        {
            const auto child_patch_index = start_from + patch_idx;
            for (linear_index_t linear_idx = 0; linear_idx != patch_size; ++linear_idx)
            {
                const auto to_linear_idx =
                    s_fragmentation_patch_maps[patch_idx][linear_idx];
            
                std::apply(
                    [to, to_linear_idx, child_patch_index,linear_idx ](auto&... b)
                    { ((void)(b[to][to_linear_idx] += b[child_patch_index][linear_idx]), ...); },
                    m_data_buffers
                );
            }
        }
            std::apply(
            [to](auto&... b)
            {
<<<<<<< HEAD
                (
                    [&b, to]()
                    {
                        using patch_type = value_t<decltype(b)>;
                        using element_type = typename patch_type::value_type;
                        for (linear_index_t k = 0; k != patch_size; k++)
                        {
                            b[to][k] /= static_cast<element_type>(s_nd_fanout);
                        }
                    }(), ...
                );
=======
                for (size_type k = 0; k != patch_size; k++)
                {
                    ((b[to + k] /= static_cast<unwrap_value_t<decltype(b)>>(s_nd_fanout)), ...);
                }
>>>>>>> 90be6ca7
            },
            m_data_buffers
        );
    }

    auto interpolate_patch(
        linear_index_t const from,
        linear_index_t const start_to
    ) noexcept -> void
    {
        // static constexpr auto patch_size = patch_layout_t::flat_size();
        for (size_type patch_idx = 0; patch_idx != s_nd_fanout; ++patch_idx)
        {
            for (linear_index_t linear_idx = 0; linear_idx != patch_layout_t::flat_size();
                 ++linear_idx)
            {
                if (utils::patches::is_halo_cell<patch_layout_t>(linear_idx))
                {
                    continue;
                }
                const auto from_linear_idx =
                    s_fragmentation_patch_maps[patch_idx][linear_idx];

                const auto parent_linear_idx = from + from_linear_idx;
                const auto child_linear_idx =
                    start_to + patch_idx * patch_layout_t::flat_size() + linear_idx;

                std::apply(
                    [parent_linear_idx, child_linear_idx, patch_idx, linear_idx](
                        auto&... b
                    ) { ((void)(b[child_linear_idx] = b[parent_linear_idx]), ...); },
                    m_data_buffers
                );
            }
        }
    }

    auto interpolate_node(
        linear_index_t const from,
        linear_index_t const start_to
    ) const noexcept -> void
    {
        auto const old_node = gather_node(from);
        std::cout << old_node << '\n';
#ifdef AMR_NDTREE_ENABLE_CHECKS
        for (auto i = decltype(s_nd_fanout){}; i != s_nd_fanout; ++i)
        {
            assert(m_index_map.at(m_linear_index_map[start_to + i]) == start_to + i);
        }
#endif
        std::apply(
            [from, start_to](auto&... b)
            {
                // TODO: Implement
                for (auto i = decltype(s_nd_fanout){}; i != s_nd_fanout; ++i)
                {
                    ((void)(b[start_to + i] =
                                b[from] + static_cast<unwrap_value_t<decltype(b)>>(i + 1)),
                     ...);
                }
            },
            m_data_buffers
        );
    }

    [[nodiscard]]
    auto get_refine_status(const linear_index_t i) const noexcept -> refine_status_t
    {
        assert(i < m_size);
        return m_refine_status_buffer[i];
    }

private:
    [[nodiscard]]
    auto is_refine_elegible(const linear_index_t i) const noexcept -> bool
    {
        const auto node_id = m_linear_index_map[i];
        assert(m_index_map.contains(node_id));
        const auto status = m_refine_status_buffer[i];
        const auto level  = patch_index_t::level(node_id);
        return (status == refine_status_t::Refine) &&
               (level < patch_index_t::max_depth());
    }

    [[nodiscard]]
    auto is_coarsen_elegible(patch_index_t parent_id) const noexcept -> bool
    {
        for (typename patch_index_t::offset_t i = 0; i < s_nd_fanout; ++i)
        {
            const auto child = patch_index_t::child_of(parent_id, i);
            const auto it    = find_index(child.id());
            // TODO: Maybe do this an assert rather
            if (!it.has_value())
            {
                return false;
            }
            const auto idx = it.value()->second;
            if (m_refine_status_buffer[idx] != refine_status_t::Coarsen)
            {
                return false;
            }
        }
        return true;
    }

    // TODO: privatize
public:
    auto compact() noexcept -> void
    {
        size_t tail = 0;
        for (linear_index_t head = 0; head < m_size; ++head)
        {
            const auto node_id = m_linear_index_map[head];
            if (m_index_map.contains(node_id))
            {
                block_buffer_swap(head, tail);
                ++tail;
            }
        }
        m_size = tail;
        m_index_map.clear();
        for (linear_index_t i = 0; i != m_size; ++i)
        {
            m_index_map[m_linear_index_map[i]] = i;
        }
    }

    [[gnu::always_inline, gnu::flatten]]
    auto block_buffer_swap(linear_index_t const i, linear_index_t const j) noexcept
        -> void
    {
        assert(i < m_size);
        assert(j < m_size);
        if (i == j)
        {
            return;
        }
        // std::cout << "switching " << i << " and " << j << "with block size "<<
        // patch_layout_t::flat_size() << std::endl;
        assert(m_linear_index_map[i] != m_linear_index_map[j]);
        std::swap(m_linear_index_map[i], m_linear_index_map[j]);
        std::swap(m_refine_status_buffer[i], m_refine_status_buffer[j]);
        // std::swap(m_neighbors[i], m_neighbors[j]);
        auto patch_i_start = i * patch_layout_t::flat_size();
        auto patch_j_start = j * patch_layout_t::flat_size();

        std::apply(
            [patch_i_start, patch_j_start](auto&... b)
            {
                ((void)(std::swap_ranges(
                     &b[patch_i_start],
                     &b[patch_i_start + patch_layout_t::flat_size()],
                     &b[patch_j_start]
                 )),
                 ...);
            },
            m_data_buffers
        );
    }

    [[nodiscard]]
    auto is_sorted() const noexcept -> bool
    {
        if (std::ranges::is_sorted(
                m_linear_index_map, &m_linear_index_map[m_size], std::less{}
            ))
        {
            for (linear_index_t i = 0; i != m_size; ++i)
            {
                assert(m_index_map.contains(m_linear_index_map[i]));
                if (m_index_map.at(m_linear_index_map[i]) != i)
                {
                    std::cout << "index map is not correct" << std::endl;
                    return false;
                }
            }
            return true;
        }
        std::cout << "linear index is not sorted" << std::endl;
        return false;
    }

#ifdef AMR_NDTREE_ENABLE_CHECKS
    auto check_index_map() const noexcept -> void
    {
        assert(m_index_map.size() <= m_size);
        for (const auto& [node_idx, linear_idx] : m_index_map)
        {
            assert(m_linear_index_map[linear_idx] == node_idx);
        }
        // std::cout << "Hash table looks good chef...\n";
    }
#endif

private:
    index_map_t                m_index_map;
    deconstructed_buffers_t    m_data_buffers;
    linear_index_map_t         m_linear_index_map;
    linear_index_array_t       m_reorder_buffer;
    flat_refine_status_array_t m_refine_status_buffer;
    size_type                  m_size;
    std::vector<patch_index_t> m_to_refine;
    std::vector<patch_index_t> m_to_coarsen;
    // neighbor_buffer_t          m_neighbors;
};

} // namespace amr::ndt::tree

#endif // AMR_INCLUDED_NDTREE<|MERGE_RESOLUTION|>--- conflicted
+++ resolved
@@ -785,24 +785,10 @@
             std::apply(
             [to](auto&... b)
             {
-<<<<<<< HEAD
-                (
-                    [&b, to]()
-                    {
-                        using patch_type = value_t<decltype(b)>;
-                        using element_type = typename patch_type::value_type;
-                        for (linear_index_t k = 0; k != patch_size; k++)
-                        {
-                            b[to][k] /= static_cast<element_type>(s_nd_fanout);
-                        }
-                    }(), ...
-                );
-=======
                 for (size_type k = 0; k != patch_size; k++)
                 {
                     ((b[to + k] /= static_cast<unwrap_value_t<decltype(b)>>(s_nd_fanout)), ...);
                 }
->>>>>>> 90be6ca7
             },
             m_data_buffers
         );
