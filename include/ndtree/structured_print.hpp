#ifndef AMR_INCLUDED_NDT_STRUCTURED_PRINT
#define AMR_INCLUDED_NDT_STRUCTURED_PRINT

#include "ndtree.hpp"
#include <algorithm>
<<<<<<< HEAD
#include <fstream>
=======
#include <bitset>
>>>>>>> ef46c8c1
#include <ostream>
#include <ranges>
#include "morton/morton_id.hpp"

namespace ndt::print
{

struct structured_print
{
public:
    structured_print(std::ostream& os) noexcept
        : m_os(os)
    {
    }

    auto print(auto const& tree) const -> void
    {
        using tree_t    = std::remove_cvref_t<decltype(tree)>;
        std::vector cpy = auto(tree.blocks());
        std::ranges::sort(
            cpy, [](auto const& a, auto const& b) { return a.operator<(b); }
        );
        for ([[maybe_unused]] auto const& [h, p, md] : cpy)
        {
<<<<<<< HEAD
            print_header(m_os, h.level())
                << "h: " << h.id()
=======
            using index_t = decltype(h);
            print_header(m_os, index_t::level(h))
                << "h: " << std::bitset<index_t::bits()>(h.id()).to_string()
>>>>>>> ef46c8c1
                << ", offset: " << decltype(h)::offset_of(h) << ", ptr: " << p << '\n';
            for (auto i = decltype(tree_t::s_nd_fanout){}; i != tree_t::s_nd_fanout; ++i)
            {
<<<<<<< HEAD
                print_header(m_os, h.level()) << "@" << i << ": " << p[i] << '\n';
=======
                print_header(m_os, index_t::level(h))
                    << "@" << i << ": " << p[i] << " ("
                    << (md[i].alive ? "alive" : "dead") << ")" << '\n';
>>>>>>> ef46c8c1
            }
        }
    }

private:
    static auto print_header(std::ostream& os, auto depth) -> std::ostream&
    {
        for (auto i = decltype(depth){}; i != depth; ++i)
        {
            os << '\t';
        }
        return os;
    }

    std::ostream& m_os;
};


struct vtk_print
{
public:
    vtk_print(std::string filename) : m_filename(std::move(filename)) {}
    
    void print(auto const& tree, std::string filename_extension) const
    {
        std::ofstream file(m_filename + filename_extension);
        if (!file.is_open()) {
            throw std::runtime_error("Cannot open file: " + m_filename);
        }
        
        write_header(file);
        write_points(file, tree);
    }

private:
    void write_header(std::ofstream& file) const
    {
        file << "# vtk DataFile Version 3.0\n";
        file << "AMR Tree Structure\n";
        file << "ASCII\n";
        file << "DATASET UNSTRUCTURED_GRID\n";
    }
    
    void write_points(std::ofstream& file, auto const& tree) const
    {
        using TreeType = std::remove_cvref_t<decltype(tree)>;
        using IndexType = typename TreeType::node_index_t;

        std::vector<std::array<uint32_t, 3>> points;
        std::vector<size_t> cell_indices; // store starting index of each cell

        for (auto const& [id, _, ptr] : tree.blocks()) {
            auto level = id.level();
            auto max_depth = IndexType::max_depth();
            uint32_t child_cell_size = 1u << (max_depth - level - 1);

            for (typename IndexType::offset_t off = 0; off < 4; off++)
            {
                auto child = IndexType::child_of(id, off);
                auto [coords, child_level] = IndexType::decode(child.id());
                uint32_t x = coords[0];
                uint32_t y = coords[1];

                // Store index of first point for this cell
                cell_indices.push_back(points.size());

                // Add 4 corner points for this child (quad)
                points.push_back({x, y, 0});                                    // 0: Bottom-left
                points.push_back({x + child_cell_size, y, 0});                  // 1: Bottom-right
                points.push_back({x + child_cell_size, y + child_cell_size, 0}); // 2: Top-right
                points.push_back({x, y + child_cell_size, 0});                  // 3: Top-left
            }
        }

        // Write points
        file << "POINTS " << points.size() << " double\n";
        for (auto const& [x, y, z] : points) {
            file << x << " " << y << " " << z << "\n";
        }

        // Write cells (each cell is a quad, 4 points)
        file << "CELLS " << cell_indices.size() << " " << cell_indices.size() * 5 << "\n";
        for (size_t i = 0; i < cell_indices.size(); ++i) {
            size_t idx = cell_indices[i];
            file << "4 " << idx << " " << idx + 1 << " " << idx + 2 << " " << idx + 3 << "\n";
        }

        // Write cell types (VTK_QUAD = 9)
        file << "CELL_TYPES " << cell_indices.size() << "\n";
        for (size_t i = 0; i < cell_indices.size(); ++i) {
            file << "9\n";
        }

        // Write dummy cell data (cell index as scalar)
        file << "CELL_DATA " << cell_indices.size() << "\n";
        file << "SCALARS cell_index int 1\n";
        file << "LOOKUP_TABLE default\n";
        for (size_t i = 0; i < cell_indices.size(); ++i) {
            file << i << "\n";
        }
    }
    
    std::string m_filename;
};





} // namespace ndt::print

#endif // AMR_INCLUDED_NDT_STRUCTURED_PRINT<|MERGE_RESOLUTION|>--- conflicted
+++ resolved
@@ -3,11 +3,8 @@
 
 #include "ndtree.hpp"
 #include <algorithm>
-<<<<<<< HEAD
 #include <fstream>
-=======
 #include <bitset>
->>>>>>> ef46c8c1
 #include <ostream>
 #include <ranges>
 #include "morton/morton_id.hpp"
@@ -32,24 +29,15 @@
         );
         for ([[maybe_unused]] auto const& [h, p, md] : cpy)
         {
-<<<<<<< HEAD
-            print_header(m_os, h.level())
-                << "h: " << h.id()
-=======
             using index_t = decltype(h);
             print_header(m_os, index_t::level(h))
                 << "h: " << std::bitset<index_t::bits()>(h.id()).to_string()
->>>>>>> ef46c8c1
                 << ", offset: " << decltype(h)::offset_of(h) << ", ptr: " << p << '\n';
             for (auto i = decltype(tree_t::s_nd_fanout){}; i != tree_t::s_nd_fanout; ++i)
             {
-<<<<<<< HEAD
-                print_header(m_os, h.level()) << "@" << i << ": " << p[i] << '\n';
-=======
                 print_header(m_os, index_t::level(h))
                     << "@" << i << ": " << p[i] << " ("
                     << (md[i].alive ? "alive" : "dead") << ")" << '\n';
->>>>>>> ef46c8c1
             }
         }
     }
