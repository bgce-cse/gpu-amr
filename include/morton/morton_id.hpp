#ifndef AMR_INCLUDED_MORTON
#define AMR_INCLUDED_MORTON

#include <array>
#include <cassert>
#include <climits>
#include <cstdint>
#include <iostream>
#include <libmorton/morton.h>
#include <utility>

namespace amr::ndt::morton
{

// Base template - not implemented to force specialization
template <std::unsigned_integral auto Depth, std::unsigned_integral auto Dimension>
class morton_id;

// 2D Specialization
template <std::unsigned_integral auto Depth>
class morton_id<Depth, 2u>
{
public:
    enum direction
    {
        left,
        right,
        top,
        bottom
    };

    using depth_t     = decltype(Depth);
    using mask_t      = uint64_t;
    using coord_array = std::array<uint32_t, 2>;
    using offset_t    = uint32_t;
    using size_type   = uint32_t;
    using direction_t = direction;
    using level_t     = uint8_t;

    static constexpr size_type s_depth = Depth;
    static constexpr size_type s_dim   = 2u;

    constexpr morton_id(mask_t id)
        : m_id{ id }
    {
    }

    static constexpr offset_t offset_of(morton_id id)
    {
        auto [coords, level] = decode(id.m_id);
        uint32_t delta_x_y   = 1u << (s_depth - level + 1);
        offset_t x_offset    = coords[0] % delta_x_y == 0 ? 0 : 1;
        offset_t y_offset    = coords[1] % delta_x_y == 0 ? 0 : 2;
        return x_offset + y_offset;
    }

    static constexpr morton_id offset(morton_id id, offset_t offset)
    {
        // Assume offset in {0, 1, 2, 3}
        // Assume id corresponds to zero sibling (bits 6-7 are 0)
        assert(
            offset_of(id) == 0 && "This function assumes it is called for zero sibling"
        );
        assert(offset <= 3 && "Offset must be 0, 1, 2, or 3");
        auto [coords, level] = decode(id.m_id);
        uint32_t delta_x_y   = 1u << (s_depth - level);
        offset_t x_offset    = offset % 2;
        offset_t y_offset    = offset > 1 ? 1 : 0;

        coords[0] += x_offset * delta_x_y;
        coords[1] += y_offset * delta_x_y;

        auto sibling_id = encode(coords, level);

        return morton_id(sibling_id);
    }

    static constexpr morton_id root()
    {
        return morton_id(0);
    }

    static constexpr size_t bits()
    {
        return sizeof(mask_t) * CHAR_BIT;
    }

    static constexpr bool isvalid_coord(coord_array coordinates, level_t level)
    {
        uint32_t grid_size = 1u << (s_depth - level);
        uint32_t max_coord = 1u << s_depth;
        return (coordinates[0] % grid_size == 0) && (coordinates[1] % grid_size == 0) &&
               (coordinates[0] < max_coord) && (coordinates[1] < max_coord);
    }

    static constexpr morton_id parent_of(morton_id morton_code)
    {
        auto [coords, level] = decode(morton_code.id());
        assert(level > 0 && "Root has no parent");
        uint32_t offset = 1u << (s_depth - level);
        coords[0] &= ~offset;
        coords[1] &= ~offset;
        assert(isvalid_coord(coords, level - 1) && "invalid parent coordiantes");

        return morton_id(encode(coords, level - 1));
    }

    static constexpr std::pair<coord_array, level_t> decode(mask_t id)
    {
        level_t level     = id & 0x3F;
        mask_t  morton_id = id >> 6;

        uint_fast32_t x, y;
        libmorton::morton2D_64_decode(morton_id, x, y);

        return {
            { static_cast<uint32_t>(x), static_cast<uint32_t>(y) },
            level
        };
    }

    static constexpr mask_t encode(coord_array const& coords, level_t level)
    {
        assert(
            isvalid_coord(coords, level) && "invalid coordiantes and level combination"
        );

        uint64_t morton_id = libmorton::morton2D_64_encode(coords[0], coords[1]);
        return (morton_id << 6) | (level & 0x3F);
    }

    static constexpr morton_id child_of(morton_id parent_id, offset_t off)
    {
<<<<<<< HEAD

        auto [coords, level] = decode(parent_id.id()); 
        assert(level < s_depth && "Cell already at max level");  
        auto sibling = offset(parent_id.id() + 1, off);
=======
        auto [coords, level] = decode(parent_id.m_id);
        assert(level < s_depth && "Cell already at max level");
        auto sibling = offset(parent_id.m_id + 1, off);
>>>>>>> 97b32375

        return sibling;
    }

    static constexpr auto level(morton_id id)
    {
        auto [_, level] = decode(id.id());
        return level;
    }

    static constexpr morton_id neighbour_at(morton_id morton, direction dir)
    {
        auto [coords, level] = decode(morton.id());
        uint32_t x_coord     = coords[0];
        uint32_t y_coord     = coords[1];
        uint32_t offset      = 1u << (s_depth - level);

        switch (dir)
        {
            case direction::left: x_coord -= offset; break;
            case direction::right: x_coord += offset; break;
            case direction::bottom: y_coord += offset; break;
            case direction::top: y_coord -= offset; break;
            default: assert(false); break;
        }

        if (!isvalid_coord({ x_coord, y_coord }, level))
        {
            return 0;
        }

        return morton_id(encode({ x_coord, y_coord }, level));
    }

    constexpr auto id() const noexcept
    {
        return m_id;
    }

    constexpr auto level() const noexcept
    {
        auto [_, level] = decode(m_id);
        return level;
    }

    static constexpr auto dimension()
    {
        return s_dim;
    }

    static constexpr size_type nd_fanout()
    {
        return 4;
    }

    static constexpr size_type fanout()
    {
        return 2;
    }

    static constexpr size_type max_depth()
    {
        return s_depth;
    }

    auto operator==(morton_id const&) const noexcept -> bool = default;
    // auto operator<(morton_id const&) const noexcept -> bool = default;

private:
    mask_t m_id;
};

template <std::unsigned_integral auto Depth>
auto operator<(
    morton_id<Depth, 2u> const& idx_a,
    morton_id<Depth, 2u> const& idx_b
) noexcept
{
    return idx_a.id() < idx_b.id();
}

<<<<<<< HEAD

=======
>>>>>>> 97b32375
// 3D Specialization
template <std::unsigned_integral auto Depth>
class morton_id<Depth, 3u>
{
public:
    enum direction
    {
        left,
        right,
        top,
        bottom,
        front,
        back
    };

    using depth_t     = decltype(Depth);
    using mask_t      = uint64_t;
    using coord_array = std::array<uint32_t, 3>;
    using offset_t    = uint32_t;
    using level_t     = uint8_t;

    static constexpr auto s_depth = Depth;
    static constexpr auto s_dim   = 3u;

    static constexpr offset_t offset_of(mask_t id)
    {
        auto [coords, level] = decode(id);
        uint32_t delta_x_y_z = 1u << (s_depth - level + 1);
        offset_t x_offset    = coords[0] % delta_x_y_z == 0 ? 0 : 1;
        offset_t y_offset    = coords[1] % delta_x_y_z == 0 ? 0 : 2;
        offset_t z_offset    = coords[2] % delta_x_y_z == 0 ? 0 : 4;
        return x_offset + y_offset + z_offset;
    }

    static constexpr mask_t offset(mask_t id, offset_t offset)
    {
        // Assume offset in {0, 1, ..., 7}
        // Assume id corresponds to zero sibling (bits 6-7 are 0)
        assert(
            offset_of(id) == 0 && "This function assumes it is called for zero sibling"
        );
        assert(offset <= 7 && "Offset must be 0, 1, ..., or 7");
        auto [coords, level] = decode(id);
        uint32_t delta_x_y   = 1u << (s_depth - level);
        offset_t x_offset    = offset % 2;
        offset_t z_offset    = offset > 3 ? 1 : 0;
        offset_t y_offset    = offset - z_offset > 1 ? 1 : 0;

        coords[0] += x_offset * delta_x_y;
        coords[1] += y_offset * delta_x_y;
        coords[1] += z_offset * delta_x_y;

        auto sibling_id = encode(coords, level);

        return sibling_id;
    }

    static constexpr mask_t root()
    {
        return 0;
    }

    static constexpr bool less(mask_t lhs, mask_t rhs)
    {
        return lhs < rhs;
    }

    static constexpr bool equal(mask_t lhs, mask_t rhs)
    {
        return lhs == rhs;
    }

    static constexpr bool isvalid_coord(coord_array coordinates, level_t level)
    {
        uint32_t grid_size = 1u << (s_depth - level);
        uint32_t max_coord = 1u << s_depth;
        return (coordinates[0] % grid_size == 0) && (coordinates[1] % grid_size == 0) &&
               (coordinates[2] % grid_size == 0) && (coordinates[0] < max_coord) &&
               (coordinates[1] < max_coord) && (coordinates[2] < max_coord);
    }

    static constexpr mask_t parent_of(mask_t morton_code)
    {
        auto [coords, level] = decode(morton_code);
        assert(level > 0 && "Root has no parent");
        uint32_t offset = 1u << (s_depth - level);
        coords[0] &= ~offset;
        coords[1] &= ~offset;
        coords[2] &= ~offset;
        assert(isvalid_coord(coords, level - 1) && "invalid parent coordinates");

        return encode(coords, level - 1);
    }

    static constexpr std::pair<coord_array, level_t> decode(mask_t id)
    {
        level_t  level     = id & 0x3F;
        uint64_t morton_id = id >> 6;

        uint_fast32_t x, y, z;
        libmorton::morton3D_64_decode(morton_id, x, y, z);

        return {
            { static_cast<uint32_t>(x),
             static_cast<uint32_t>(y),
             static_cast<uint32_t>(z) },
            level
        };
    }

    static constexpr mask_t encode(coord_array const& coords, level_t level)
    {
        assert(
            isvalid_coord(coords, level) && "invalid coordinates and level combination"
        );

        uint64_t morton_id =
            libmorton::morton3D_64_encode(coords[0], coords[1], coords[2]);
        return (morton_id << 6) | (level & 0x3F);
    }

    static constexpr mask_t child_of(mask_t parent_id)
    {
        auto [coords, level] = decode(parent_id);
        assert(level < s_depth && "Cell already at max level");

        return parent_id + 1;
    }

    static constexpr mask_t getNeighbor(mask_t morton, direction dir)
    {
        auto [coords, level] = decode(morton);
        uint32_t x_coord     = coords[0];
        uint32_t y_coord     = coords[1];
        uint32_t z_coord     = coords[2];
        uint32_t offset      = 1u << (s_depth - level);

        switch (dir)
        {
            case direction::left: x_coord -= offset; break;
            case direction::right: x_coord += offset; break;
            case direction::bottom: y_coord += offset; break;
            case direction::top: y_coord -= offset; break;
            case direction::front: z_coord -= offset; break;
            case direction::back: z_coord += offset; break;
            default: assert(false); break;
        }

        if (!isvalid_coord({ x_coord, y_coord, z_coord }, level))
        {
            return 0;
        }

        return encode({ x_coord, y_coord, z_coord }, level);
    }
};

} // namespace amr::ndt::morton

#endif // AMR_INCLUDED_MORTON<|MERGE_RESOLUTION|>--- conflicted
+++ resolved
@@ -131,16 +131,10 @@
 
     static constexpr morton_id child_of(morton_id parent_id, offset_t off)
     {
-<<<<<<< HEAD
 
         auto [coords, level] = decode(parent_id.id()); 
         assert(level < s_depth && "Cell already at max level");  
         auto sibling = offset(parent_id.id() + 1, off);
-=======
-        auto [coords, level] = decode(parent_id.m_id);
-        assert(level < s_depth && "Cell already at max level");
-        auto sibling = offset(parent_id.m_id + 1, off);
->>>>>>> 97b32375
 
         return sibling;
     }
@@ -222,10 +216,7 @@
     return idx_a.id() < idx_b.id();
 }
 
-<<<<<<< HEAD
-
-=======
->>>>>>> 97b32375
+
 // 3D Specialization
 template <std::unsigned_integral auto Depth>
 class morton_id<Depth, 3u>
