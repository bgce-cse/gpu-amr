#ifndef AMR_INCLUDED_STATIC_TENSOR
#define AMR_INCLUDED_STATIC_TENSOR

#include "container_concepts.hpp"
#include "multi_index.hpp"
#include "static_layout.hpp"
#include "utility/compile_time_utility.hpp"
#include "utility/utility_concepts.hpp"
#include <algorithm>
#include <array>
#include <cassert>
#include <cmath>
#include <iomanip>
#include <optional>
#include <string_view>
#include <type_traits>

namespace amr::containers
{

template <typename T, concepts::StaticLayout Layout>
class static_tensor
{
public:
    using value_type      = std::remove_cv_t<T>;
    using layout_t        = Layout;
    using size_type       = typename layout_t::size_type;
    using index_t         = typename layout_t::index_t;
    using rank_t          = typename layout_t::rank_t;
    using multi_index_t   = typename layout_t::multi_index_t;
    using const_iterator  = value_type const*;
    using iterator        = value_type*;
    using const_reference = value_type const&;
    using reference       = value_type&;
<<<<<<< HEAD

private:
    inline static constexpr rank_t                        s_rank    = layout_t::rank();
    inline static constexpr std::array<size_type, s_rank> s_sizes   = layout_t::sizes();
    inline static constexpr auto                          s_strides = layout_t::strides();
    inline static constexpr size_type s_elements = layout_t::flat_size();
=======
>>>>>>> 2199f777

private:
    static_assert(std::is_trivially_copyable_v<T>);
    static_assert(std::is_standard_layout_v<T>);

public:
    [[nodiscard]]
    constexpr static auto elements() noexcept -> size_type
    {
<<<<<<< HEAD
        return s_elements;
=======
        return layout_t::flat_size();
    }

    [[nodiscard]]
    constexpr static auto elements() noexcept -> size_type
    {
        return layout_t::elements();
>>>>>>> 2199f777
    }

    [[nodiscard]]
    constexpr static auto rank() noexcept -> rank_t
    {
        return layout_t::rank();
    }

    [[nodiscard]]
    constexpr static auto size(index_t const i) noexcept -> size_type
    {
        assert(i < rank());
        return layout_t::size(i);
    }

    [[nodiscard]]
    constexpr static auto strides() noexcept -> auto const&
    {
        return layout_t::strides;
    }

    [[nodiscard]]
    constexpr static auto strides() noexcept -> auto const&
    {
        return s_strides;
    }

    [[nodiscard]]
    constexpr static auto stride(index_t const i) noexcept -> size_type
    {
        assert(i < rank());
        return layout_t::stride(i);
    }

    [[nodiscard]]
    constexpr static auto linear_index(index_t const (&idxs)[rank()]) noexcept -> index_t
    {
        return layout_t::linear_index(idxs);
    }

    [[nodiscard]]
    constexpr static auto linear_index(multi_index_t const& multi_idx) noexcept -> index_t
    {
        return layout_t::linear_index(multi_idx);
    }

public:
    [[nodiscard]]
    constexpr static auto zero() noexcept -> static_tensor
    {
        return static_tensor{};
    }

public:
    template <class... I>
        requires(sizeof...(I) == rank()) && (std::integral<std::remove_cvref_t<I>> && ...)
    [[nodiscard]]
    constexpr auto operator[](I&&... idxs) const noexcept -> const_reference
    {
        index_t indices[rank()] = { static_cast<index_t>(idxs)... };
        return data_[linear_index(indices)];
    }

    template <class... I>
        requires(sizeof...(I) == rank()) && (std::integral<std::remove_cvref_t<I>> && ...)
    [[nodiscard]]
    constexpr auto operator[](I&&... idxs) noexcept -> reference
    {
        return const_cast<reference>(
            std::as_const(*this).operator[](std::forward<decltype(idxs)>(idxs)...)
        );
    }

    [[nodiscard]]
    constexpr auto operator[](multi_index_t const& multi_idx) const noexcept
        -> const_reference
    {
        return data_[linear_index(multi_idx)];
    }

    [[nodiscard]]
    constexpr auto operator[](multi_index_t const& multi_idx) noexcept -> reference
    {
        return const_cast<reference>(std::as_const(*this).operator[](multi_idx));
    }

    [[nodiscard]]
    constexpr auto operator[](index_t const linear_idx) const noexcept -> const_reference
    {
        return data_[linear_idx];
    }

    [[nodiscard]]
    constexpr auto operator[](index_t const linear_idx) noexcept -> reference
    {
        return const_cast<reference>(std::as_const(*this).operator[](linear_idx));
    }

    [[nodiscard]]
    constexpr auto cbegin() const noexcept -> const_iterator
    {
        return std::cbegin(data_);
    }

    [[nodiscard]]
    constexpr auto cend() const noexcept -> const_iterator
    {
        return std::cend(data_);
    }

    [[nodiscard]]
    constexpr auto begin() const noexcept -> const_iterator
    {
        return std::begin(data_);
    }

    [[nodiscard]]
    constexpr auto end() const noexcept -> const_iterator
    {
        return std::end(data_);
    }

    [[nodiscard]]
    constexpr auto begin() noexcept -> iterator
    {
        return std::begin(data_);
    }

    [[nodiscard]]
    constexpr auto end() noexcept -> iterator
    {
        return std::end(data_);
    }

private:
    // TODO: Alignment?
<<<<<<< HEAD
    value_type data_[s_elements];
=======
    value_type data_[flat_size()];
>>>>>>> 2199f777
};

template <typename T, concepts::StaticLayout Layout>
auto operator<<(std::ostream& os, static_tensor<T, Layout> const& t) noexcept
    -> std::ostream&
{
    using tensor_t                 = std::remove_cvref_t<decltype(t)>;
    static constexpr auto rank     = tensor_t::rank();
    static constexpr auto newlines = []
    {
        static constexpr auto pool = []
        {
            std::array<char, rank> arr{};
            for (auto& e : arr)
            {
                e = '\n';
            }
            return arr;
        }();
        std::array<std::string_view, rank> arr{};
        for (std::size_t d = 0; d != rank; ++d)
        {
            arr[d] = std::string_view(pool.data(), d + 1);
        }
        return arr;
    }();
    static constexpr auto prefixes = []
    {
        static constexpr auto pool = []
        {
            std::array<char, rank * 2> arr{};
            for (std::size_t d = 0; d != rank; ++d)
            {
                arr[d]        = ' ';
                arr[d + rank] = '[';
            }
            return arr;
        }();
        std::array<std::string_view, rank> arr{};
        for (std::size_t d = 0; d != rank; ++d)
        {
            arr[d] = std::string_view(pool.data() + d + 1, rank);
        }
        return arr;
    }();
    static constexpr auto postfix = []
    {
        static constexpr auto pool = []
        {
            std::array<char, rank> arr{};
            for (auto& e : arr)
            {
                e = ']';
            }
            return arr;
        }();
        std::array<std::string_view, rank> arr{};
        for (std::size_t d = 0; d != rank; ++d)
        {
            arr[d] = std::string_view(pool.data(), d + 1);
        }
        return arr;
    }();

    auto multi_idx = typename tensor_t::multi_index_t{};

    std::optional<int> width = std::nullopt;
    if constexpr (std::is_arithmetic_v<T>)
    {
        // TODO: Improve. Max is not necessarily the most restrictive value
        width = std::clamp((int)std::ceil(std::log10(std::ranges::max(t))), 1, 7);
    }

    os << prefixes[rank - 1];
    while (true)
    {
        if constexpr (std::is_arithmetic_v<T>)
        {
            os << std::setw(width.value()) << std::setfill(' ');
        }
        os << t[multi_idx];
        auto res = multi_idx.increment();
        if (!res)
        {
            break;
        }
        if (res.is_fastest())
        {
            os << ", ";
        }
        else
        {
            const auto i = res.reverse_incremented_idx() - 1;
            os << postfix[i];
            os << newlines[i];
            os << prefixes[i];
        }
    }
    os << postfix[rank - 1];
    return os;
}

} // namespace amr::containers

#endif // AMR_INCLUDED_STATIC_TENSOR<|MERGE_RESOLUTION|>--- conflicted
+++ resolved
@@ -32,15 +32,6 @@
     using iterator        = value_type*;
     using const_reference = value_type const&;
     using reference       = value_type&;
-<<<<<<< HEAD
-
-private:
-    inline static constexpr rank_t                        s_rank    = layout_t::rank();
-    inline static constexpr std::array<size_type, s_rank> s_sizes   = layout_t::sizes();
-    inline static constexpr auto                          s_strides = layout_t::strides();
-    inline static constexpr size_type s_elements = layout_t::flat_size();
-=======
->>>>>>> 2199f777
 
 private:
     static_assert(std::is_trivially_copyable_v<T>);
@@ -48,19 +39,15 @@
 
 public:
     [[nodiscard]]
+    constexpr static auto flat_size() noexcept -> size_type
+    {
+        return layout_t::flat_size();
+    }
+
+    [[nodiscard]]
     constexpr static auto elements() noexcept -> size_type
     {
-<<<<<<< HEAD
-        return s_elements;
-=======
-        return layout_t::flat_size();
-    }
-
-    [[nodiscard]]
-    constexpr static auto elements() noexcept -> size_type
-    {
         return layout_t::elements();
->>>>>>> 2199f777
     }
 
     [[nodiscard]]
@@ -80,12 +67,6 @@
     constexpr static auto strides() noexcept -> auto const&
     {
         return layout_t::strides;
-    }
-
-    [[nodiscard]]
-    constexpr static auto strides() noexcept -> auto const&
-    {
-        return s_strides;
     }
 
     [[nodiscard]]
@@ -197,11 +178,7 @@
 
 private:
     // TODO: Alignment?
-<<<<<<< HEAD
-    value_type data_[s_elements];
-=======
     value_type data_[flat_size()];
->>>>>>> 2199f777
 };
 
 template <typename T, concepts::StaticLayout Layout>
