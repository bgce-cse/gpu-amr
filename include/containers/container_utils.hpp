#ifndef AMR_INCLUDED_CONTAINER_UTILS
#define AMR_INCLUDED_CONTAINER_UTILS

#include "static_tensor.hpp"
#include <concepts>
#include <type_traits>
#include <utility>

namespace amr::containers::utils
{

namespace types
{

namespace layout
{

template <typename T>
struct padded_layout;

template <std::integral auto N, std::integral auto... Ns>
struct padded_layout<static_layout<N, Ns...>>
{
    using size_type = typename static_layout<N, Ns...>::size_type;
    template <std::integral auto Pad>
    using type = static_layout<
        static_cast<size_type>(N + Pad),
        static_cast<size_type>(Ns + Pad)...>;
};

} // namespace layout

namespace tensor
{

namespace detail
{
template <typename T, std::integral auto H, std::integral auto Size, std::size_t Rank, std::size_t... Is>
constexpr auto make_hypercube_type_impl(std::index_sequence<Is...>)
<<<<<<< HEAD
    -> static_tensor<T, static_layout<((void)Is, Size)...>>
=======
    -> static_tensor<T, H, ((void)Is, Size)...>  // ← Use the halo parameter H
>>>>>>> 1fff5a4a
{
    return {};
}

} // namespace detail

template <typename T, std::integral auto H, std::integral auto Size, std::size_t Rank>
struct hypercube
{
    using type = decltype(detail::make_hypercube_type_impl<T, H, Size, Rank>(
        std::make_index_sequence<Rank>{}
    ));
};

template <typename T, std::integral auto H, std::integral auto Size, std::size_t Rank>
using hypercube_t = typename hypercube<T, H, Size, Rank>::type;

} // namespace tensor

} // namespace types

} // namespace amr::containers::utils

#endif // AMR_INCLUDED_CONTAINER_UTILS<|MERGE_RESOLUTION|>--- conflicted
+++ resolved
@@ -19,13 +19,13 @@
 struct padded_layout;
 
 template <std::integral auto N, std::integral auto... Ns>
-struct padded_layout<static_layout<N, Ns...>>
+struct padded_layout<static_layout<static_shape<N, Ns...>>>
 {
-    using size_type = typename static_layout<N, Ns...>::size_type;
+    using size_type = typename static_layout<static_shape<N, Ns...>>::size_type;
     template <std::integral auto Pad>
-    using type = static_layout<
+    using type = static_layout<static_shape<
         static_cast<size_type>(N + Pad),
-        static_cast<size_type>(Ns + Pad)...>;
+        static_cast<size_type>(Ns + Pad)...>>;
 };
 
 } // namespace layout
@@ -35,29 +35,25 @@
 
 namespace detail
 {
-template <typename T, std::integral auto H, std::integral auto Size, std::size_t Rank, std::size_t... Is>
+template <typename T, std::integral auto Size, std::size_t Rank, std::size_t... Is>
 constexpr auto make_hypercube_type_impl(std::index_sequence<Is...>)
-<<<<<<< HEAD
-    -> static_tensor<T, static_layout<((void)Is, Size)...>>
-=======
-    -> static_tensor<T, H, ((void)Is, Size)...>  // ← Use the halo parameter H
->>>>>>> 1fff5a4a
+    -> static_tensor<T, static_layout<static_shape<((void)Is, Size)...>>>
 {
     return {};
 }
 
 } // namespace detail
 
-template <typename T, std::integral auto H, std::integral auto Size, std::size_t Rank>
+template <typename T, std::integral auto Size, std::size_t Rank>
 struct hypercube
 {
-    using type = decltype(detail::make_hypercube_type_impl<T, H, Size, Rank>(
+    using type = decltype(detail::make_hypercube_type_impl<T, Size, Rank>(
         std::make_index_sequence<Rank>{}
     ));
 };
 
-template <typename T, std::integral auto H, std::integral auto Size, std::size_t Rank>
-using hypercube_t = typename hypercube<T, H, Size, Rank>::type;
+template <typename T, std::integral auto Size, std::size_t Rank>
+using hypercube_t = typename hypercube<T, Size, Rank>::type;
 
 } // namespace tensor
 
