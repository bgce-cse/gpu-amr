#ifndef AMR_INCLUDED_STATIC_VECTOR
#define AMR_INCLUDED_STATIC_VECTOR

#include "static_layout.hpp"
#include "static_shape.hpp"
#include "utility/casts.hpp"
#include <array>
#include <concepts>
#include <iomanip>
#include <ios>
#include <iterator>
#include <ostream>
#include <type_traits>

#ifndef NDEBUG
#    define AMR_CONTAINERS_CHECKBOUNDS
#endif

namespace amr::containers
{

template <typename T, std::integral auto N>
struct static_vector
{
    using value_type      = std::remove_cv_t<T>;
    using layout_t        = static_layout<static_shape<N>>;
    using size_type       = typename layout_t::size_type;
    using index_t         = typename layout_t::index_t;
    using rank_t          = typename layout_t::rank_t;
    using const_iterator  = value_type const*;
    using iterator        = value_type*;
    using const_reference = value_type const&;
    using reference       = value_type&;

private:
<<<<<<< HEAD
    // TODO: Alignment
    static constexpr auto s_size = N;

=======
>>>>>>> 4f4a659d
    static_assert(std::is_trivially_copyable_v<T>);
    static_assert(std::is_standard_layout_v<T>);

public:
<<<<<<< HEAD
=======
    [[nodiscard]]
    constexpr static auto flat_size() noexcept -> size_type
    {
        return layout_t::flat_size();
    }

    [[nodiscard]]
    constexpr static auto elements() noexcept -> size_type
    {
        return layout_t::elements();
    }

    [[nodiscard]]
    constexpr static auto rank() noexcept -> rank_t
    {
        return layout_t::rank();
    }

    [[nodiscard]]
    constexpr static auto size(index_t const i) noexcept -> size_type
    {
        assert(i < rank());
        return layout_t::size(i);
    }

    [[nodiscard]]
    constexpr static auto strides() noexcept -> auto const&
    {
        return layout_t::strides;
    }

>>>>>>> 4f4a659d
    [[nodiscard]]
    constexpr static auto stride(index_t const i) noexcept -> size_type
    {
        assert(i < rank());
        return layout_t::stride(i);
    }

    [[nodiscard]]
    constexpr auto operator[](size_type const idx) const noexcept -> const_reference
    {
#ifdef AMR_CONTAINERS_CHECKBOUNDS
        assert_in_bounds(idx);
#endif
        return data_[idx];
    }

    [[nodiscard]]
    constexpr auto operator[](size_type const idx) noexcept -> reference
    {
        return const_cast<T&>(std::as_const(*this).operator[](idx));
    }

    [[nodiscard]]
    constexpr auto cbegin() const noexcept -> const_iterator
    {
        return std::cbegin(data_);
    }

    [[nodiscard]]
    constexpr auto cend() const noexcept -> const_iterator
    {
        return std::cend(data_);
    }

    [[nodiscard]]
    constexpr auto begin() const noexcept -> const_iterator
    {
        return std::begin(data_);
    }

    [[nodiscard]]
    constexpr auto end() const noexcept -> const_iterator
    {
        return std::end(data_);
    }

    [[nodiscard]]
    constexpr auto begin() noexcept -> iterator
    {
        return std::begin(data_);
    }

    [[nodiscard]]
    constexpr auto end() noexcept -> iterator
    {
        return std::end(data_);
    }

#ifdef AMR_CONTAINERS_CHECKBOUNDS
    constexpr auto assert_in_bounds(size_type const idx) const noexcept -> void
    {
        assert(idx < elements());
        if constexpr (std::is_signed_v<size_type>)
        {
            assert(idx >= size_type{});
        }
    }
#endif

    [[nodiscard]]
    constexpr auto operator<=>(static_vector const&) const noexcept = default;

public:
    value_type data_[flat_size()];
};

template <typename Value_Type, std::integral auto N>
auto operator<<(std::ostream& os, static_vector<Value_Type, N> const& v) noexcept
    -> std::ostream&
{
    using vector_t = static_vector<Value_Type, N>;
    if constexpr (std::is_floating_point_v<typename vector_t::value_type>)
    {
        os << std::fixed;
        os << std::setprecision(4);
    }
    os << "{ ";
    std::size_t n{ 0 };
    for (auto const& e : v)
    {
        os << e << (++n != N ? ", " : " ");
    }
    os << '}';
    if constexpr (std::is_floating_point_v<typename vector_t::value_type>)
    {
        os << std::defaultfloat;
    }
    return os;
}

} // namespace amr::containers

#endif // AMR_INCLUDED_STATIC_VECTOR<|MERGE_RESOLUTION|>--- conflicted
+++ resolved
@@ -33,18 +33,10 @@
     using reference       = value_type&;
 
 private:
-<<<<<<< HEAD
-    // TODO: Alignment
-    static constexpr auto s_size = N;
-
-=======
->>>>>>> 4f4a659d
     static_assert(std::is_trivially_copyable_v<T>);
     static_assert(std::is_standard_layout_v<T>);
 
 public:
-<<<<<<< HEAD
-=======
     [[nodiscard]]
     constexpr static auto flat_size() noexcept -> size_type
     {
@@ -76,7 +68,6 @@
         return layout_t::strides;
     }
 
->>>>>>> 4f4a659d
     [[nodiscard]]
     constexpr static auto stride(index_t const i) noexcept -> size_type
     {
