--- conflicted
+++ resolved
@@ -25,10 +25,7 @@
 
 template <typename L>
 concept StaticLayout = requires(
-<<<<<<< HEAD
-=======
     const typename L::index_t       i,
->>>>>>> 2199f777
     const typename L::multi_index_t midx,
     const typename L::index_t (&idxs)[L::rank()]
 ) {
@@ -37,18 +34,12 @@
     typename L::rank_t;
     typename L::multi_index_t;
     { L::rank() } -> std::same_as<typename L::rank_t>;
-<<<<<<< HEAD
-    { L::flat_size() } -> std::same_as<typename L::size_type>;
-    L::sizes();
-    L::strides();
-=======
     { L::elements() } -> std::same_as<typename L::size_type>;
     { L::flat_size() } -> std::same_as<typename L::size_type>;
     L::sizes();
     { L::size(i) } -> std::same_as<typename L::size_type>;
     L::strides();
     { L::stride(i) } -> std::same_as<typename L::size_type>;
->>>>>>> 2199f777
     { L::linear_index(midx) } -> std::same_as<typename L::index_t>;
     { L::linear_index(idxs) } -> std::same_as<typename L::index_t>;
 };
@@ -61,14 +52,11 @@
     S::sizes();
     S::elements();
 };
-<<<<<<< HEAD
-=======
 
 template <typename A>
 concept StaticMDArray = requires(A a, typename A::size_type s, typename A::index_t i) {
     { A::rank() } -> std::same_as<typename A::rank_t>;
 };
->>>>>>> 2199f777
 
 } // namespace amr::containers::concepts
 
