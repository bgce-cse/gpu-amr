#ifndef AMR_INCLUDED_STATIC_LAYOUT
#define AMR_INCLUDED_STATIC_LAYOUT

#include "static_shape.hpp"
#include "utility/compile_time_utility.hpp"
#include "utility/utility_concepts.hpp"
#include <array>
#include <cassert>
#include <numeric>

#ifndef NDEBUG
#    define AMR_CONTAINERS_CHECKBOUNDS
#endif

namespace amr::containers
{

template <std::integral auto H, std::integral auto N, std::integral auto... Ns>
    requires utility::concepts::are_same<decltype(N), decltype(Ns)...> && (N > 0) &&
             ((Ns > 0) && ...)
class static_layout
{
public:
<<<<<<< HEAD
    using shape_t       = static_shape<N, Ns...>;
    using size_type     = typename shape_t::size_type;
    using rank_t        = typename shape_t::size_type;
    using index_t       = size_type;
    using multi_index_t = index::static_multi_index<index_t, shape_t>;

private:
    inline static constexpr rank_t                        s_rank = shape_t::rank();
    inline static constexpr std::array<size_type, s_rank> s_sizes =
        multi_index_t::sizes();
=======
    // TODO: This can be dangerous, maybe hardcode a type once we know what we
    // need
    using size_type       = std::common_type_t<decltype(N), decltype(Ns)...>;
    using index_t         = size_type;
    using rank_t          = size_type;
    using logical_multi_index_t   = index::static_multi_index<index_t, N, Ns...>;
    using multi_index_t   = index::static_multi_index<index_t, N + 2*H, (Ns + 2*H)...>;


    inline static constexpr auto s_halo = H; 
    inline static constexpr rank_t                        s_rank = sizeof...(Ns) + 1;

    inline static constexpr std::array<size_type, s_rank> s_logical_sizes =
        logical_multi_index_t::s_sizes;
    inline static constexpr std::array<size_type, s_rank> s_sizes =
    multi_index_t::s_sizes;

    inline static constexpr auto s_logical_strides = []
    {
        std::array<size_type, s_rank> strides{};
        strides[s_rank - 1] = size_type{ 1 };
        for (rank_t d = s_rank - 1; d-- > 0;)
        {
            strides[d] = strides[d + 1] * s_logical_sizes[d + 1];
        }
        return strides;
    }();


>>>>>>> 1fff5a4a
    inline static constexpr auto s_strides = []
    {
        std::array<size_type, s_rank> strides{};
        strides[s_rank - 1] = size_type{ 1 };
        for (rank_t d = s_rank - 1; d-- > 0;)
        {
            strides[d] = strides[d + 1] * s_sizes[d + 1];
        }
        return strides;
    }();
<<<<<<< HEAD
    inline static constexpr size_type s_flat_size = (N * ... * Ns);
=======

    inline static constexpr size_type s_logical_flat_size = (N * ... * Ns);

    inline static constexpr size_type s_flat_size = ((N+2*H) * ... * (Ns+2*H));

>>>>>>> 1fff5a4a
    static_assert(s_rank > 0);

public:
    // This class is just an interface
    static_layout() noexcept  = delete;
    ~static_layout() noexcept = delete;

public:
    [[nodiscard]]
    constexpr static auto flat_logical_size() noexcept -> size_type
    {
        return s_logical_flat_size;
    }

    [[nodiscard]]
    constexpr static auto flat_size() noexcept -> size_type
    {
        return s_flat_size;
    }

    [[nodiscard]]
    constexpr static auto rank() noexcept -> rank_t
    {
        return s_rank;
    }

    [[nodiscard]]
    constexpr static auto sizes() noexcept -> auto const&
    {
        return s_sizes;
    }

    [[nodiscard]]
    constexpr static auto size(index_t const i) noexcept -> size_type
    {
        assert(i < s_rank);
        return s_sizes[i];
    }

    [[nodiscard]]
<<<<<<< HEAD
    constexpr static auto strides() noexcept -> auto const&
    {
        return s_strides;
=======
    constexpr static auto logical_size(index_t const i) noexcept -> size_type
    {
        assert(i < s_rank);
        return s_logical_sizes[i];
>>>>>>> 1fff5a4a
    }

    [[nodiscard]]
    constexpr static auto stride(index_t const i) noexcept -> size_type
    {
        assert(i < s_rank);
        return s_strides[i];
    }

    [[nodiscard]]
    constexpr static auto logical_stride(index_t const i) noexcept -> size_type
    {
        assert(i < s_rank);
        return s_logical_strides[i];
    }


    [[nodiscard]]
    constexpr static auto linear_index(index_t const (&idxs)[s_rank]) noexcept -> index_t
    {
#ifdef AMR_CONTAINERS_CHECKBOUNDS
        assert_in_bounds(idxs);
#endif
        auto linear_idx = std::transform_reduce(
            std::cbegin(idxs), std::cend(idxs), std::cbegin(s_strides), index_t{}
        );
        assert(linear_idx < flat_size());
        if constexpr (std::is_signed_v<index_t>)
        {
            assert(linear_idx >= 0);
        }
        return linear_idx;
    }

    [[nodiscard]]
    constexpr static auto linear_index(multi_index_t const& multi_idx) noexcept -> index_t
    {
        auto linear_idx = std::transform_reduce(
            std::cbegin(multi_idx),
            std::cend(multi_idx),
            std::cbegin(s_strides),
            index_t{}
        );
        assert(linear_idx < flat_size());
        if constexpr (std::is_signed_v<index_t>)
        {
            assert(linear_idx >= 0);
        }
        return linear_idx;
    }

<<<<<<< HEAD
=======


    [[nodiscard]]
constexpr static auto multi_index(size_t linear_index) noexcept -> multi_index_t
{
    assert(linear_index < s_flat_size);
    if constexpr (std::is_signed_v<index_t>)
        assert(linear_index >= 0);

    multi_index_t multi_idx{};
    auto remainder = linear_index;
    
    // Decode linear index back to multi-dimensional coordinates
    for (rank_t d = 0; d < s_rank; ++d)
    {
        auto stride = s_strides[d];
        multi_idx[s_rank - 1- d] = remainder / stride;
        remainder %= stride;
    }
    
    return multi_idx;
}


    [[nodiscard]]
    constexpr static auto linear_logical_index(index_t const (&idxs)[s_rank]) noexcept -> index_t
    {
#ifdef AMR_CONTAINERS_CHECKBOUNDS
        assert_in_bounds(idxs);
#endif
        auto linear_idx = std::transform_reduce(
            std::cbegin(idxs), std::cend(idxs), std::cbegin(s_logical_strides), index_t{}
        );
        assert(linear_idx < flat_size());
        if constexpr (std::is_signed_v<index_t>)
        {
            assert(linear_idx >= 0);
        }
        return linear_idx;
    }

    [[nodiscard]]
    constexpr static auto linear_logical_index(logical_multi_index_t const& multi_idx) noexcept -> index_t
    {
        auto linear_idx = std::transform_reduce(
            std::cbegin(multi_idx),
            std::cend(multi_idx),
            std::cbegin(s_logical_strides),
            index_t{}
        );
        assert(linear_idx < flat_size());
        if constexpr (std::is_signed_v<index_t>)
        {
            assert(linear_idx >= 0);
        }
        return linear_idx;
    }



   [[nodiscard]]
constexpr static auto logical_to_full_index(auto const linear_idx) noexcept -> index_t
{
    assert(linear_idx < s_logical_flat_size);
    if constexpr (std::is_signed_v<index_t>)
        assert(linear_idx >= 0);

    // 1. Decode logical coordinates
    std::array<index_t, s_rank> logical_coords{};
    auto remainder = linear_idx;
    for (rank_t d = 0; d < s_rank; ++d)
    {
        auto stride = s_logical_strides[d];
        logical_coords[d] = remainder / stride;
        remainder %= stride;
    }

    // 2. Shift by halo width
    for (auto& c : logical_coords)
        c += s_halo;

    // 3. Re-flatten using padded strides
    index_t full_index = 0;
    for (rank_t d = 0; d < s_rank; ++d)
        full_index += logical_coords[d] * s_strides[d];

    assert(full_index < s_flat_size);
    if constexpr (std::is_signed_v<index_t>)
        assert(full_index >= 0);

    return full_index;
}


>>>>>>> 1fff5a4a
private:
#ifdef AMR_CONTAINERS_CHECKBOUNDS
    static auto assert_in_bounds(index_t const (&idxs)[s_rank]) noexcept -> void
    {
        for (auto d = rank_t{}; d != s_rank; ++d)
        {
            assert(idxs[d] < s_sizes[d]);
            if constexpr (std::is_signed_v<index_t>)
            {
                assert(idxs[d] >= 0);
            }
        }
    }
#endif
};

} // namespace amr::containers

#endif // AMR_INCLUDED_STATIC_LAYOUT<|MERGE_RESOLUTION|>--- conflicted
+++ resolved
@@ -1,12 +1,12 @@
 #ifndef AMR_INCLUDED_STATIC_LAYOUT
 #define AMR_INCLUDED_STATIC_LAYOUT
 
+#include "container_concepts.hpp"
+#include "multi_index.hpp"
 #include "static_shape.hpp"
-#include "utility/compile_time_utility.hpp"
 #include "utility/utility_concepts.hpp"
 #include <array>
 #include <cassert>
-#include <numeric>
 
 #ifndef NDEBUG
 #    define AMR_CONTAINERS_CHECKBOUNDS
@@ -15,14 +15,11 @@
 namespace amr::containers
 {
 
-template <std::integral auto H, std::integral auto N, std::integral auto... Ns>
-    requires utility::concepts::are_same<decltype(N), decltype(Ns)...> && (N > 0) &&
-             ((Ns > 0) && ...)
+template <concepts::StaticShape Shape>
 class static_layout
 {
 public:
-<<<<<<< HEAD
-    using shape_t       = static_shape<N, Ns...>;
+    using shape_t       = Shape;
     using size_type     = typename shape_t::size_type;
     using rank_t        = typename shape_t::size_type;
     using index_t       = size_type;
@@ -32,37 +29,6 @@
     inline static constexpr rank_t                        s_rank = shape_t::rank();
     inline static constexpr std::array<size_type, s_rank> s_sizes =
         multi_index_t::sizes();
-=======
-    // TODO: This can be dangerous, maybe hardcode a type once we know what we
-    // need
-    using size_type       = std::common_type_t<decltype(N), decltype(Ns)...>;
-    using index_t         = size_type;
-    using rank_t          = size_type;
-    using logical_multi_index_t   = index::static_multi_index<index_t, N, Ns...>;
-    using multi_index_t   = index::static_multi_index<index_t, N + 2*H, (Ns + 2*H)...>;
-
-
-    inline static constexpr auto s_halo = H; 
-    inline static constexpr rank_t                        s_rank = sizeof...(Ns) + 1;
-
-    inline static constexpr std::array<size_type, s_rank> s_logical_sizes =
-        logical_multi_index_t::s_sizes;
-    inline static constexpr std::array<size_type, s_rank> s_sizes =
-    multi_index_t::s_sizes;
-
-    inline static constexpr auto s_logical_strides = []
-    {
-        std::array<size_type, s_rank> strides{};
-        strides[s_rank - 1] = size_type{ 1 };
-        for (rank_t d = s_rank - 1; d-- > 0;)
-        {
-            strides[d] = strides[d + 1] * s_logical_sizes[d + 1];
-        }
-        return strides;
-    }();
-
-
->>>>>>> 1fff5a4a
     inline static constexpr auto s_strides = []
     {
         std::array<size_type, s_rank> strides{};
@@ -73,15 +39,7 @@
         }
         return strides;
     }();
-<<<<<<< HEAD
-    inline static constexpr size_type s_flat_size = (N * ... * Ns);
-=======
-
-    inline static constexpr size_type s_logical_flat_size = (N * ... * Ns);
-
-    inline static constexpr size_type s_flat_size = ((N+2*H) * ... * (Ns+2*H));
-
->>>>>>> 1fff5a4a
+    inline static constexpr size_type s_flat_size = shape_t::elements();
     static_assert(s_rank > 0);
 
 public:
@@ -90,12 +48,6 @@
     ~static_layout() noexcept = delete;
 
 public:
-    [[nodiscard]]
-    constexpr static auto flat_logical_size() noexcept -> size_type
-    {
-        return s_logical_flat_size;
-    }
-
     [[nodiscard]]
     constexpr static auto flat_size() noexcept -> size_type
     {
@@ -122,16 +74,9 @@
     }
 
     [[nodiscard]]
-<<<<<<< HEAD
     constexpr static auto strides() noexcept -> auto const&
     {
         return s_strides;
-=======
-    constexpr static auto logical_size(index_t const i) noexcept -> size_type
-    {
-        assert(i < s_rank);
-        return s_logical_sizes[i];
->>>>>>> 1fff5a4a
     }
 
     [[nodiscard]]
@@ -140,14 +85,6 @@
         assert(i < s_rank);
         return s_strides[i];
     }
-
-    [[nodiscard]]
-    constexpr static auto logical_stride(index_t const i) noexcept -> size_type
-    {
-        assert(i < s_rank);
-        return s_logical_strides[i];
-    }
-
 
     [[nodiscard]]
     constexpr static auto linear_index(index_t const (&idxs)[s_rank]) noexcept -> index_t
@@ -183,103 +120,6 @@
         return linear_idx;
     }
 
-<<<<<<< HEAD
-=======
-
-
-    [[nodiscard]]
-constexpr static auto multi_index(size_t linear_index) noexcept -> multi_index_t
-{
-    assert(linear_index < s_flat_size);
-    if constexpr (std::is_signed_v<index_t>)
-        assert(linear_index >= 0);
-
-    multi_index_t multi_idx{};
-    auto remainder = linear_index;
-    
-    // Decode linear index back to multi-dimensional coordinates
-    for (rank_t d = 0; d < s_rank; ++d)
-    {
-        auto stride = s_strides[d];
-        multi_idx[s_rank - 1- d] = remainder / stride;
-        remainder %= stride;
-    }
-    
-    return multi_idx;
-}
-
-
-    [[nodiscard]]
-    constexpr static auto linear_logical_index(index_t const (&idxs)[s_rank]) noexcept -> index_t
-    {
-#ifdef AMR_CONTAINERS_CHECKBOUNDS
-        assert_in_bounds(idxs);
-#endif
-        auto linear_idx = std::transform_reduce(
-            std::cbegin(idxs), std::cend(idxs), std::cbegin(s_logical_strides), index_t{}
-        );
-        assert(linear_idx < flat_size());
-        if constexpr (std::is_signed_v<index_t>)
-        {
-            assert(linear_idx >= 0);
-        }
-        return linear_idx;
-    }
-
-    [[nodiscard]]
-    constexpr static auto linear_logical_index(logical_multi_index_t const& multi_idx) noexcept -> index_t
-    {
-        auto linear_idx = std::transform_reduce(
-            std::cbegin(multi_idx),
-            std::cend(multi_idx),
-            std::cbegin(s_logical_strides),
-            index_t{}
-        );
-        assert(linear_idx < flat_size());
-        if constexpr (std::is_signed_v<index_t>)
-        {
-            assert(linear_idx >= 0);
-        }
-        return linear_idx;
-    }
-
-
-
-   [[nodiscard]]
-constexpr static auto logical_to_full_index(auto const linear_idx) noexcept -> index_t
-{
-    assert(linear_idx < s_logical_flat_size);
-    if constexpr (std::is_signed_v<index_t>)
-        assert(linear_idx >= 0);
-
-    // 1. Decode logical coordinates
-    std::array<index_t, s_rank> logical_coords{};
-    auto remainder = linear_idx;
-    for (rank_t d = 0; d < s_rank; ++d)
-    {
-        auto stride = s_logical_strides[d];
-        logical_coords[d] = remainder / stride;
-        remainder %= stride;
-    }
-
-    // 2. Shift by halo width
-    for (auto& c : logical_coords)
-        c += s_halo;
-
-    // 3. Re-flatten using padded strides
-    index_t full_index = 0;
-    for (rank_t d = 0; d < s_rank; ++d)
-        full_index += logical_coords[d] * s_strides[d];
-
-    assert(full_index < s_flat_size);
-    if constexpr (std::is_signed_v<index_t>)
-        assert(full_index >= 0);
-
-    return full_index;
-}
-
-
->>>>>>> 1fff5a4a
 private:
 #ifdef AMR_CONTAINERS_CHECKBOUNDS
     static auto assert_in_bounds(index_t const (&idxs)[s_rank]) noexcept -> void
