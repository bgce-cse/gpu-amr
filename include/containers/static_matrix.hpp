--- conflicted
+++ resolved
@@ -39,13 +39,6 @@
     using reference       = value_type&;
 
 private:
-<<<<<<< HEAD
-    inline static constexpr auto      s_size_y = M;
-    inline static constexpr auto      s_size_x = N;
-    inline static constexpr size_type s_flat_size{ N * M };
-
-=======
->>>>>>> 4f4a659d
     static_assert(std::is_trivially_copyable_v<T>);
     static_assert(std::is_standard_layout_v<T>);
 
