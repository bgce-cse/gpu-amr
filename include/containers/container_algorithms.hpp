--- conflicted
+++ resolved
@@ -42,11 +42,7 @@
     std::integral auto  Dofs>
 [[nodiscard]]
 constexpr auto evaluate_basis(
-<<<<<<< HEAD
-    utils::types::tensor::hypercube_t<static_vector<F, Dofs>,0, Order, Rank> const& coeffs,
-=======
     utils::types::tensor::hypercube_t<static_vector<F, Dofs>, Order, Rank> const& coeffs,
->>>>>>> 2199f777
     static_vector<F, Rank> const&                                                 x,
     static_vector<F, Order> const& quad_points
 ) noexcept -> F
