#include "containers/static_layout.hpp"
#include "containers/static_shape.hpp"
#include "containers/static_vector.hpp"
#include "morton/morton_id.hpp"
#include "ndtree/ndhierarchy.hpp"
#include "ndtree/ndtree.hpp"
#include "ndtree/patch_layout.hpp"
<<<<<<< HEAD
#include "ndtree/print_tree_a.hpp"
=======
#include "morton/morton_id.hpp"
#include "solver/physics_system.hpp"
>>>>>>> 910eb33d
#include "solver/amr_solver.hpp"
#include "solver/cell_types.hpp"
#include <cmath>
#include <cstdio>
#include <filesystem>
#include <functional>
#include <iostream>
#include <string>
#include <vector>

int main()
{
    std::cout << "Hello AMR world\n";
    constexpr std::size_t N    = 10;
    constexpr std::size_t M    = 10;
    constexpr std::size_t Halo = 2;
    constexpr double physics_x = 1000;
    constexpr double physics_y = 1000;


    constexpr std::array<double, 2> physics_lengths = {physics_x, physics_y};
 

<<<<<<< HEAD
    using shape_t  = amr::containers::static_shape<N, M>;
    using layout_t = amr::containers::static_layout<shape_t>;
    // using index_t         = typename layout_t::index_t;
=======
    using shape_t         = amr::containers::static_shape<N, M>;
    using layout_t        = amr::containers::static_layout<shape_t>;
  
>>>>>>> 910eb33d

    using patch_index_t  = amr::ndt::morton::morton_id<7u, 2u>;
    using patch_layout_t = amr::ndt::patches::patch_layout<layout_t, Halo>;
<<<<<<< HEAD
    using tree_t =
        amr::ndt::tree::ndtree<amr::cell::EulerCell2D, patch_index_t, patch_layout_t>;

    amr::ndt::print::example_halo_patch_print<Halo, M, N> printer("euler_halo");
    amr::ndt::print::example_patch_print<Halo, M, N>      printer2("euler_tree");
=======
    using tree_t         = amr::ndt::tree::ndtree<amr::cell::EulerCell2D, patch_index_t, patch_layout_t>;

    using physics_t = amr::ndt::solver::physics_system<patch_index_t, patch_layout_t, physics_lengths>;

    // amr::ndt::print::example_halo_patch_print<Halo, M, N> printer("euler_halo");
    amr::ndt::print::example_patch_print<physics_t,Halo, M, N> printer2("euler_tree");
>>>>>>> 910eb33d

    double            tmax            = 400;  // Example tmax, adjust as needed
    double            print_frequency = 10.0; // Print every 10 seconds
    const std::string output_prefix   = "solver_integration_test_refine";

    int inital_refinement = 3;

    // Instantiate the AMR solver.
    amr_solver<tree_t, physics_t, 2> solver(1000000); // Provide initial capacity for tree

    auto refineAll = [&]([[maybe_unused]]
                         const patch_index_t& idx)
    {
        return tree_t::refine_status_t::Refine;
    };

    auto acousticWaveCriterion = [&](const patch_index_t& idx)
    {
        // Define Thresholds and Limits
        constexpr double REFINE_RHO_THRESHOLD  = 0.53;
        constexpr double COARSEN_RHO_THRESHOLD = 0.49;
        constexpr int    MAX_LEVEL             = 6;
        constexpr int    MIN_LEVEL             = 1;

        int level = idx.level();

        // Compute Jump (using the undivided second difference of density, Rho)
        // ----> first use only placeholder with abs value
        auto   rho_patch     = solver.get_tree().template get_patch<amr::cell::Rho>(idx);
        double max_rho_value = 0;

        for (std::size_t linear_idx = 0; linear_idx != patch_layout_t::flat_size();
             ++linear_idx)
        {
            if (rho_patch[linear_idx] > max_rho_value)
            {
                max_rho_value = rho_patch[linear_idx];
            }
        }

        // Hard check for refinement limit
        if (level < MAX_LEVEL && max_rho_value > REFINE_RHO_THRESHOLD)
        {
            return tree_t::refine_status_t::Refine;
        }

        // Hard check for coarsening limit (only coarsen patches that are already refined)
        if (level > MIN_LEVEL && max_rho_value < COARSEN_RHO_THRESHOLD)
        {
            return tree_t::refine_status_t::Coarsen;
        }

        return tree_t::refine_status_t::Stable;
    };

    // Parameters for the Acoustic Pulse
<<<<<<< HEAD
    constexpr double RHO_BG         = 0.5;
    constexpr double P_BG           = 1.0;
    constexpr double AMPLITUDE      = 10.0;
    constexpr double PULSE_WIDTH_SQ = 0.01; // sigma^2
    constexpr double CENTER_X       = 0.5;
    constexpr double CENTER_Y       = 0.5;
=======
    constexpr double RHO_BG = 0.5;
    constexpr double P_BG = 1.0;
    constexpr double AMPLITUDE = 10.0;
    constexpr double PULSE_WIDTH_SQ = 0.01 * physics_x * physics_y; // sigma^2 in physical units
    constexpr double CENTER_X = 0.5 * physics_x;
    constexpr double CENTER_Y = 0.5 * physics_y;
>>>>>>> 910eb33d

    // The initial condition function (auto IC = [](){})
    auto acousticPulseIC = [](double x,
                              double y) -> amr::containers::static_vector<double, 4>
    {
        amr::containers::static_vector<double, 4> prim;

        // Calculate distance squared from the center
        double dx   = x - CENTER_X;
        double dy   = y - CENTER_Y;
        double r_sq = dx * dx + dy * dy;

        // Calculate the density/pressure perturbation
        double perturbation = AMPLITUDE * std::exp(-r_sq / PULSE_WIDTH_SQ);

        // Set primitive variables: [rho, u, v, p]
<<<<<<< HEAD
        prim[0] = RHO_BG + (perturbation * 0.2); // Density (rho)
        prim[1] = 0.0;                           // X-velocity (u)
        prim[2] = 0.0;                           // Y-velocity (v)
        prim[3] = P_BG + perturbation;           // Pressure (p)

=======
        prim[0] = RHO_BG + (perturbation*0.2);  // Density (rho)
        prim[1] = 0.0;                          // X-velocity (u)
        prim[2] = 0.0;                          // Y-velocity (v)
        prim[3] = P_BG + perturbation;          // Pressure (p)
        
>>>>>>> 910eb33d
        return prim;
    };

    std::cout << "Initializing solver..." << std::endl;
    for (int i = 0; i < inital_refinement; i++)
    {
        solver.get_tree().reconstruct_tree(refineAll);
        solver.get_tree().halo_exchange_update();
    }

    solver.initialize(acousticPulseIC);
    solver.get_tree().halo_exchange_update();

    // Print initial state
    // printer.print(solver.get_tree(), "_iteration_0.vtk");

    // Main Simulation Loop
    double t               = 0.0;
    double next_print_time = print_frequency;
    int    step            = 1;
    int    output_counter  = 1;

    std::cout << "\nStarting AMR simulation..." << std::endl;

    while (t < tmax)
    {
        double dt = solver.compute_time_step();

        DEFAULT_SOURCE_LOG_INFO(
            "Step " + std::to_string(step) + ", t=" + std::to_string(t) +
            ", dt=" + std::to_string(dt)
        );

        solver.time_step(dt);
        solver.get_tree().halo_exchange_update();

        if (step % 5 == 0)
        {
            solver.get_tree().reconstruct_tree(acousticWaveCriterion);
            solver.get_tree().halo_exchange_update();
        }

        t += dt;

        // Print only when we've passed the next print time
<<<<<<< HEAD
        if (t >= next_print_time)
        {
            std::string file_extension =
                "_iteration_" + std::to_string(output_counter) + ".vtk";
            printer.print(solver.get_tree(), file_extension);
=======
        if (t >= next_print_time) {
            std::string file_extension = "_iteration_" + std::to_string(output_counter) + ".vtk";
            // printer.print(solver.get_tree(), file_extension);
>>>>>>> 910eb33d
            printer2.print(solver.get_tree(), file_extension);
            next_print_time += print_frequency;
            output_counter++;
        }

        step++;
    }

    std::cout << "\nSimulation completed. Files in vtk_output/ directory." << std::endl;

    return 0;
}<|MERGE_RESOLUTION|>--- conflicted
+++ resolved
@@ -5,14 +5,10 @@
 #include "ndtree/ndhierarchy.hpp"
 #include "ndtree/ndtree.hpp"
 #include "ndtree/patch_layout.hpp"
-<<<<<<< HEAD
-#include "ndtree/print_tree_a.hpp"
-=======
-#include "morton/morton_id.hpp"
-#include "solver/physics_system.hpp"
->>>>>>> 910eb33d
+#include "ndtree/vtk_print.hpp"
 #include "solver/amr_solver.hpp"
 #include "solver/cell_types.hpp"
+#include "solver/physics_system.hpp"
 #include <cmath>
 #include <cstdio>
 #include <filesystem>
@@ -24,42 +20,26 @@
 int main()
 {
     std::cout << "Hello AMR world\n";
-    constexpr std::size_t N    = 10;
-    constexpr std::size_t M    = 10;
-    constexpr std::size_t Halo = 2;
-    constexpr double physics_x = 1000;
-    constexpr double physics_y = 1000;
+    constexpr std::size_t N         = 10;
+    constexpr std::size_t M         = 10;
+    constexpr std::size_t Halo      = 2;
+    constexpr double      physics_x = 1000;
+    constexpr double      physics_y = 1000;
 
+    constexpr std::array<double, 2> physics_lengths = { physics_x, physics_y };
 
-    constexpr std::array<double, 2> physics_lengths = {physics_x, physics_y};
- 
-
-<<<<<<< HEAD
     using shape_t  = amr::containers::static_shape<N, M>;
     using layout_t = amr::containers::static_layout<shape_t>;
-    // using index_t         = typename layout_t::index_t;
-=======
-    using shape_t         = amr::containers::static_shape<N, M>;
-    using layout_t        = amr::containers::static_layout<shape_t>;
-  
->>>>>>> 910eb33d
 
     using patch_index_t  = amr::ndt::morton::morton_id<7u, 2u>;
     using patch_layout_t = amr::ndt::patches::patch_layout<layout_t, Halo>;
-<<<<<<< HEAD
     using tree_t =
         amr::ndt::tree::ndtree<amr::cell::EulerCell2D, patch_index_t, patch_layout_t>;
 
-    amr::ndt::print::example_halo_patch_print<Halo, M, N> printer("euler_halo");
-    amr::ndt::print::example_patch_print<Halo, M, N>      printer2("euler_tree");
-=======
-    using tree_t         = amr::ndt::tree::ndtree<amr::cell::EulerCell2D, patch_index_t, patch_layout_t>;
+    using physics_t =
+        amr::ndt::solver::physics_system<patch_index_t, patch_layout_t, physics_lengths>;
 
-    using physics_t = amr::ndt::solver::physics_system<patch_index_t, patch_layout_t, physics_lengths>;
-
-    // amr::ndt::print::example_halo_patch_print<Halo, M, N> printer("euler_halo");
-    amr::ndt::print::example_patch_print<physics_t,Halo, M, N> printer2("euler_tree");
->>>>>>> 910eb33d
+    amr::ndt::print::vtk_print<physics_t> printer("euler_print");
 
     double            tmax            = 400;  // Example tmax, adjust as needed
     double            print_frequency = 10.0; // Print every 10 seconds
@@ -116,21 +96,13 @@
     };
 
     // Parameters for the Acoustic Pulse
-<<<<<<< HEAD
-    constexpr double RHO_BG         = 0.5;
-    constexpr double P_BG           = 1.0;
-    constexpr double AMPLITUDE      = 10.0;
-    constexpr double PULSE_WIDTH_SQ = 0.01; // sigma^2
-    constexpr double CENTER_X       = 0.5;
-    constexpr double CENTER_Y       = 0.5;
-=======
-    constexpr double RHO_BG = 0.5;
-    constexpr double P_BG = 1.0;
+    constexpr double RHO_BG    = 0.5;
+    constexpr double P_BG      = 1.0;
     constexpr double AMPLITUDE = 10.0;
-    constexpr double PULSE_WIDTH_SQ = 0.01 * physics_x * physics_y; // sigma^2 in physical units
+    constexpr double PULSE_WIDTH_SQ =
+        0.01 * physics_x * physics_y; // sigma^2 in physical units
     constexpr double CENTER_X = 0.5 * physics_x;
     constexpr double CENTER_Y = 0.5 * physics_y;
->>>>>>> 910eb33d
 
     // The initial condition function (auto IC = [](){})
     auto acousticPulseIC = [](double x,
@@ -147,19 +119,11 @@
         double perturbation = AMPLITUDE * std::exp(-r_sq / PULSE_WIDTH_SQ);
 
         // Set primitive variables: [rho, u, v, p]
-<<<<<<< HEAD
         prim[0] = RHO_BG + (perturbation * 0.2); // Density (rho)
         prim[1] = 0.0;                           // X-velocity (u)
         prim[2] = 0.0;                           // Y-velocity (v)
         prim[3] = P_BG + perturbation;           // Pressure (p)
 
-=======
-        prim[0] = RHO_BG + (perturbation*0.2);  // Density (rho)
-        prim[1] = 0.0;                          // X-velocity (u)
-        prim[2] = 0.0;                          // Y-velocity (v)
-        prim[3] = P_BG + perturbation;          // Pressure (p)
-        
->>>>>>> 910eb33d
         return prim;
     };
 
@@ -188,10 +152,7 @@
     {
         double dt = solver.compute_time_step();
 
-        DEFAULT_SOURCE_LOG_INFO(
-            "Step " + std::to_string(step) + ", t=" + std::to_string(t) +
-            ", dt=" + std::to_string(dt)
-        );
+        std::cout << "Step " << step << ", t=" << t << ", dt=" << dt << std::endl;
 
         solver.time_step(dt);
         solver.get_tree().halo_exchange_update();
@@ -205,18 +166,12 @@
         t += dt;
 
         // Print only when we've passed the next print time
-<<<<<<< HEAD
         if (t >= next_print_time)
         {
             std::string file_extension =
                 "_iteration_" + std::to_string(output_counter) + ".vtk";
+            // printer.print(solver.get_tree(), file_extension);
             printer.print(solver.get_tree(), file_extension);
-=======
-        if (t >= next_print_time) {
-            std::string file_extension = "_iteration_" + std::to_string(output_counter) + ".vtk";
-            // printer.print(solver.get_tree(), file_extension);
->>>>>>> 910eb33d
-            printer2.print(solver.get_tree(), file_extension);
             next_print_time += print_frequency;
             output_counter++;
         }
