--- conflicted
+++ resolved
@@ -122,8 +122,8 @@
 # Central INTERFACE target
 # ----------------------------
 add_library(project_examples INTERFACE)
-
-<<<<<<< HEAD
+add_library(project_options INTERFACE)
+
 set(CONSTEXPR_LIMIT_FLAGS
     -fconstexpr-ops-limit=10000000000
     -fconstexpr-loop-limit=1048576
@@ -131,11 +131,8 @@
 
 
 
-target_compile_options(project_options INTERFACE
-=======
 target_compile_options(project_examples INTERFACE
     -fconstexpr-ops-limit=100000000
->>>>>>> a2261f97
     ${PROJECT_WARNINGS}
     ${PROJECT_DIAGNOSTICS}
     ${CONSTEXPR_LIMIT_FLAGS}
