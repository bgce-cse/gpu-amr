--- conflicted
+++ resolved
@@ -3,11 +3,7 @@
 #include "morton/morton_id.hpp"
 #include "ndtree/ndtree.hpp"
 #include "ndtree/patch_layout.hpp"
-<<<<<<< HEAD
 #include "ndtree/print_tree_a.hpp"
-=======
-#include "ndtree/print_tree_a.hpp" 
->>>>>>> 43b0f0b5
 #include "utility/random.hpp"
 #include <cstddef>
 #include <iostream>
@@ -68,7 +64,6 @@
 
 // --- End cell type ---
 
-<<<<<<< HEAD
 template <typename Tree, typename PatchLayout>
 void increment_all_data_cells(Tree& tree)
 {
@@ -114,7 +109,7 @@
 {
     constexpr std::size_t N    = 4;
     constexpr std::size_t M    = 8;
-    constexpr std::size_t Halo = 1;
+    constexpr std::size_t Halo = 2;
 
     using shape_t  = amr::containers::static_shape<N, M>;
     using layout_t = amr::containers::static_layout<shape_t>;
@@ -148,6 +143,7 @@
     initialize_data_cells<tree_t, patch_layout_t>(tree);
 
     // Initial output
+    tree.halo_exchange_update();
     std::cout << "Step 0: Initial state\n";
     p1.print(tree, "_step_0.vtk");
     p2.print(tree, "_step_0.vtk");
@@ -167,117 +163,11 @@
         }
         else
         {
-=======
-template<typename Tree, typename PatchLayout>
-void increment_all_data_cells(Tree& tree)
-{
-    using index_t = typename PatchLayout::index_t;
-    
-    for (std::size_t idx = 0; idx < tree.size(); idx++)
-    {
-        auto& s1_patch = tree.template get_patch<S1>(idx);
-
-        for (index_t linear_idx = 0; linear_idx != PatchLayout::flat_size(); ++linear_idx)
-        {
-            if (amr::ndt::utils::patches::is_halo_cell<PatchLayout>(linear_idx))
-            {
-                continue;
-            }
-            s1_patch[linear_idx] += 5.0f;
-        }
-    }
-}
-
-template<typename Tree, typename PatchLayout>
-void initialize_data_cells(Tree& tree)
-{
-    using index_t = typename PatchLayout::index_t;
-    
-    int ii = 0;
-    for (std::size_t idx = 0; idx < tree.size(); idx++)
-    {
-        auto& s1_patch = tree.template get_patch<S1>(idx);
-
-        for (index_t linear_idx = 0; linear_idx != PatchLayout::flat_size(); ++linear_idx)
-        {
-            if (amr::ndt::utils::patches::is_halo_cell<PatchLayout>(linear_idx))
-            {
-                continue;
-            }
-            s1_patch[linear_idx] = static_cast<float>(ii++);
-        }
-    }
-}
-
-int main()
-{
-    constexpr std::size_t N    = 4;
-    constexpr std::size_t M    = 8;
-    constexpr std::size_t Halo = 2;
-   
-    
-    using shape_t         = amr::containers::static_shape<N, M>;
-    using layout_t        = amr::containers::static_layout<shape_t>;
-    // using index_t         = typename layout_t::index_t;
-    using patch_index_t  = amr::ndt::morton::morton_id<9u, 2u>;
-    using patch_layout_t = amr::ndt::patches::patch_layout<layout_t, Halo>;
-    using tree_t         = amr::ndt::tree::ndtree<cell, patch_index_t, patch_layout_t>;
-
-    tree_t tree(100000);
-
-    amr::ndt::print::example_halo_patch_print<Halo, M, N> p1("tree_halo");
-    amr::ndt::print::example_patch_print<Halo, M, N> p2("tree_no_halo");
-
-    auto refine_criterion = [](const patch_index_t& idx)
-    {
-        const auto prob = 0.3f;
-        const auto r    = utility::random::srandom::randfloat<float>();
-        if (idx.level() == 0 || (r < prob))
-        {
-            return tree_t::refine_status_t::Refine;
-        }
-        else
-        {
-            return tree_t::refine_status_t::Stable;
-        }
-    };
-
-    std::cout << "Patch size: " << patch_layout_t::flat_size() << '\n';
-
-    // Initialize data
-    initialize_data_cells<tree_t, patch_layout_t>(tree);
-    
-    // Initial output
-    tree.halo_exchange_update();
-    std::cout << "Step 0: Initial state\n";
-    p1.print(tree, "_step_0.vtk");
-    p2.print(tree, "_step_0.vtk");
-
-    // Main iteration loop
-    constexpr int num_steps = 6;
-    for (int step = 1; step <= num_steps; ++step)
-    {
-        std::cout << "Step " << step << ": ";
-        
-        // Refine on steps 1, 3, 5
-        if (step % 2 == 1)
-        {
-            std::cout << "Refining and exchanging halos\n";
-            tree.reconstruct_tree(refine_criterion);
-            tree.halo_exchange_update();
-        }
-        else
-        {
->>>>>>> 43b0f0b5
             std::cout << "Incrementing data and exchanging halos\n";
             increment_all_data_cells<tree_t, patch_layout_t>(tree);
             tree.halo_exchange_update();
         }
-<<<<<<< HEAD
 
-=======
-        
->>>>>>> 43b0f0b5
         // Output after this step
         std::string suffix = "_step_" + std::to_string(step) + ".vtk";
         p1.print(tree, suffix);
